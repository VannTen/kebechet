#!/usr/bin/env python3
# Kebechet
# Copyright(C) 2018, 2019, 2020 Fridolin Pokorny
#
# This program is free software: you can redistribute it and / or modify
# it under the terms of the GNU General Public License as published by
# the Free Software Foundation, either version 3 of the License, or
# (at your option) any later version.
#
# This program is distributed in the hope that it will be useful,
# but WITHOUT ANY WARRANTY without even the implied warranty of
# MERCHANTABILITY or FITNESS FOR A PARTICULAR PURPOSE. See the
# GNU General Public License for more details.
#
# You should have received a copy of the GNU General Public License
# along with this program. If not, see <http://www.gnu.org/licenses/>.

"""Automatically issue a new PR with adjusted version for Python projects."""

import os
import re
import typing

import logging

from git import Repo
from ogr.abstract import Issue
import yaml
import semver
from datetime import datetime
from github.GithubException import GithubException

from kebechet.utils import cloned_repo
from kebechet.managers.manager import ManagerBase
from thoth.glyph import generate_log
from thoth.glyph import MLModel
from thoth.glyph import Format
from thoth.glyph import ThothGlyphException
from .messages import RELEASE_TAG_MISSING_WARNING

_LOGGER = logging.getLogger(__name__)
_VERSION_PULL_REQUEST_NAME = "Release of version {}"
_NO_VERSION_FOUND_ISSUE_NAME = (
    "No version identifier found in sources to perform a release"
)
_MULTIPLE_VERSIONS_FOUND_ISSUE_NAME = (
    "Multiple version identifiers found in sources to perform a new release."
)
_MULTIPLE_VERSIONS_FOUND_ISSUE_BODY = "Please have only one version string, to facilitate automated releases.\
         Multiple version strings found in these files - "
_NO_MAINTAINERS_ERROR = "No release maintainers stated for this repository"
_BODY_TRUNCATED = "The changelog body was truncated, please check CHANGELOG.md for the complete changelog."
_DIRECT_VERSION_TITLE = " release"
_RELEASE_TITLES = {
    "new calendar release": lambda _: datetime.utcnow().strftime("%Y.%m.%d"),
    "new major release": lambda current_version: semver.VersionInfo.parse(
        current_version
    ).bump_major(),
    "new minor release": lambda current_version: semver.VersionInfo.parse(
        current_version
    ).bump_minor(),
    "new patch release": lambda current_version: semver.VersionInfo.parse(
        current_version
    ).bump_patch(),
    "new pre-release": lambda current_version: semver.VersionInfo.parse(
        current_version
    ).bump_prerelease(),
    "new build release": lambda current_version: semver.VersionInfo.parse(
        current_version
    ).bump_build(),
    "finalize version": lambda current_version: semver.VersionInfo.parse(
        current_version
    ).finalize_version(),
}


# Github and Gitlab events on which the manager acts upon.
_EVENTS_SUPPORTED = ["issues", "issue"]
# Maximum number of log messages in a single release. Set due to ultrahook limits.
_MAX_CHANELOG_SIZE = 300


class VersionError(Exception):
    """An exception raised on invalid version provided or found in the repo."""


class VersionManager(ManagerBase):
    """Automatic version management for Python projects."""

    # Previous release tag present
    _PREV_RELEASE_TAG = False

    def _adjust_version_file(
        self, file_path: str, issue: Issue
    ) -> typing.Optional[tuple]:
        """Adjust version in the given file, return signalizes whether the return value indicates change in file."""
        with open(file_path, "r") as input_file:
            content = input_file.read().splitlines()

        changed = False
        new_version = None
        old_version = None
        for idx, line in enumerate(content):
            if line.startswith("__version__ = "):
                parts = line.split(" = ", maxsplit=1)
                if len(parts) != 2:
                    _LOGGER.warning(
                        "Found '__version__' identifier but unable to parse old version, skipping: %r",
                        line,
                    )
                    continue

                old_version = parts[1][1:-1]  # Remove ' and " in string representation.
                _LOGGER.info("Old version found in sources: %s", old_version)

                new_version = self._get_new_version(issue.title.strip(), old_version)
                _LOGGER.info("Computed new version: %s", new_version)

                content[idx] = f'__version__ = "{new_version}"'
                changed = True

        if not changed:
            return None

        # Apply changes.
        with open(file_path, "w") as output_file:
            output_file.write("\n".join(content))
            # Add new line at the of file explicitly.
            output_file.write("\n")

        return new_version, old_version

    def _adjust_version_in_sources(
        self, repo: Repo, labels: typing.Optional[list], issue: Issue
    ) -> typing.Optional[tuple]:
        """Walk through the directory structure and try to adjust version identifier in sources."""
        adjusted = []
        for root, _, files in os.walk("./"):
            for file_name in files:
                if file_name in (
                    "setup.py",
                    "__init__.py",
                    "__about__.py",
                    "version.py",
                    "app.py",
                    "wsgi.py",
                ):
                    file_path = os.path.join(root, file_name)
                    adjusted_version = self._adjust_version_file(file_path, issue)
                    if adjusted_version:
                        repo.git.add(file_path)
                        adjusted.append(
                            (file_path, adjusted_version[0], adjusted_version[1])
                        )

        if len(adjusted) == 0:
            error_msg = _NO_VERSION_FOUND_ISSUE_NAME
            _LOGGER.warning(error_msg)
            i = self.get_issue_by_title(error_msg)
            if i is None:
                self.project.create_issue(
                    title=error_msg,
                    body=f"Automated version release cannot be performed.\nRelated: #{issue.id}",
                    labels=labels,
                )
            return None

        if len(adjusted) > 1:
            error_msg = _MULTIPLE_VERSIONS_FOUND_ISSUE_NAME
            file_locations = [loc for loc, _, _ in adjusted]
            _LOGGER.warning(error_msg)
            _issue_body = (
                _MULTIPLE_VERSIONS_FOUND_ISSUE_BODY
                + "\n`"
                + ", ".join(file_locations)
                + "`"
            )
            i = self.get_issue_by_title(error_msg)
            if i is None:
                self.project.create_issue(
                    title=error_msg,
                    body=f"{_issue_body}\nRelated: #{issue.id}",
                    labels=labels,
                )
            return None

        # Return old and new version identifier.
        return adjusted[0][1], adjusted[0][2]

    def _get_maintainers(self, labels: list = None) -> list:
        """Get maintainers based on configuration.

        Maintainers can be either stated in the configuration or in the OWNERS file in the repo itself.
        """
        try:
            with open("OWNERS", "r") as owners_file:
                owners = yaml.safe_load(owners_file)
            maintainers = list(map(str, owners.get("maintainers") or []))
        except (FileNotFoundError, KeyError, ValueError, yaml.YAMLError):
            _LOGGER.exception("Failed to load maintainers file")
            issue = self.get_issue_by_title(_NO_MAINTAINERS_ERROR)
            if issue is None:
                self.project.create_issue(
                    title=_NO_MAINTAINERS_ERROR,
                    body="This repository is not correctly setup for automated version releases.",
                    labels=labels,
                )
            else:
                issue.comment("Please revisit bot configuration.")
            return []

        self.close_issue_and_comment(
            _NO_MAINTAINERS_ERROR, "No longer relevant for the current bot setup."
        )
        return maintainers

    @staticmethod
    def _get_new_version(
        issue_title: str, current_version: str
    ) -> typing.Optional[str]:
        """Get next version based on user request."""
        issue_title = issue_title.lower()

        handler = _RELEASE_TITLES.get(issue_title)
        if handler:
            try:
                return str(handler(current_version))
            except ValueError as exc:  # Semver raises ValueError when version cannot be parsed.
                raise VersionError(
                    f"Wrong version specifier found in sources: `{current_version}`"
                ) from exc

        if issue_title.endswith(_DIRECT_VERSION_TITLE):  # a specific release
            parts = issue_title.split(" ")
            if len(parts) == 2:
                return parts[0]

        return None

    @staticmethod
    def _is_release_request(issue_title):
        """Check for possible candidate for a version bump."""
        issue_title = issue_title.lower()
        return (
            _RELEASE_TITLES.get(issue_title) is not None
            or issue_title.endswith(_DIRECT_VERSION_TITLE)
            and len(issue_title.split(" ")) == 2
        )

    @classmethod
    def _compute_changelog(
        cls,
        repo: Repo,
        old_version: str,
        new_version: str,
        changelog_smart: bool,
        changelog_classifier: str,
        changelog_format: str,
        version_file: bool = False,
    ) -> typing.List[str]:
        """Compute changelog for the given repo.

        If version file is used, add changelog to the version file and add changes to git.
        """
        _LOGGER.info(
            "Computing changelog for new release from version %r to version %r",
            old_version,
            new_version,
        )
        tags = repo.git.tag().splitlines()

        for tag in tags:
            if old_version == tag or re.match(f"v?{old_version}", tag):
                old_version = tag
                cls._PREV_RELEASE_TAG = True
                break

        if not cls._PREV_RELEASE_TAG:
            _LOGGER.info(
                "Old version was not found in the git tag history, assuming initial release"
            )
            # Use the initial commit if this the previous tag was not found - this
            # can be in case of the very first release.
            old_versions = repo.git.rev_list("HEAD", max_parents=0).split()
            old_version = old_versions[-1]

        _LOGGER.info("Smart Log : %s", str(changelog_smart))

        if changelog_smart:
            _LOGGER.info("Classifier : %s", changelog_classifier)
            _LOGGER.info("Format : %s", changelog_format)
            changelog = repo.git.log(
                f"{old_version}..HEAD", no_merges=True, format="%s"
            ).splitlines()
            changelog = generate_log(
                changelog,
                Format.by_name(changelog_format),
                MLModel.by_name(changelog_classifier),
            )
        else:
            changelog = repo.git.log(
                f"{old_version}..HEAD", no_merges=True, format="* %s"
            ).splitlines()

        if version_file:
            _LOGGER.info("Adding changelog to the CHANGELOG.md file")
<<<<<<< HEAD
            with open("CHANGELOG.md", "w+") as changelog_file:
                changelog_file.seek(0, 0)
=======
            file_mode = "r+" if os.path.exists("CHANGELOG.md") else "w+"
            with open("CHANGELOG.md", file_mode) as changelog_file:
>>>>>>> 5b9a4c17
                lines = changelog_file.readlines()
                changelog_file.seek(0, 0)
                if len(lines) > 0 and lines[0].startswith(
                    "# "
                ):  # checking if title its a title of type "# Title"
                    changelog_file.write(lines[0])
                    changelog_file.write(
                        f"\n## Release {new_version} ({datetime.now().replace(microsecond=0).isoformat()})\n"
                    )
                    changelog_file.write("\n".join(changelog) + "\n")
                    changelog_file.write("".join(lines[1:]))
                elif (
                    len(lines) > 1 and lines[1][0] == "="
                ):  # Checking if its a title of type "Title \n ===="
                    changelog_file.write(lines[0] + lines[1])
                    changelog_file.write(
                        f"\n## Release {new_version} ({datetime.now().replace(microsecond=0).isoformat()})\n"
                    )
                    changelog_file.write("\n".join(changelog) + "\n")
                    changelog_file.write("".join(lines[2:]))
                else:  # No title
                    changelog_file.write(
                        f"\n## Release {new_version} ({datetime.now().replace(microsecond=0).isoformat()})\n"
                    )
                    changelog_file.write("\n".join(changelog) + "\n")
                    changelog_file.write("".join(lines))

            repo.git.add("CHANGELOG.md")

        _LOGGER.info("Computed changelog has %d entries", len(changelog))
        return changelog

    @staticmethod
    def _adjust_pr_body(issue: Issue) -> str:
        if not issue.description:
            return ""

        result = "\n".join(issue.description.splitlines())
        result = result.replace(
            "Hey, Kebechet!\n\nCreate a new patch release, please.",
            f"Hey, @{issue.author}!\n\nOpening this PR to fix the last release.",
        )

        result = result.replace(
            "Hey, Kebechet!\n\nCreate a new minor release, please.",
            f"Hey, @{issue.author}!\n\nOpening this PR to create a release in a backwards compatible manner.",
        )

        return result.replace(
            "Hey, Kebechet!\n\nCreate a new major release, please.",
            f"Hey, @{issue.author}!\n\nYour possible backwards incompatible changes will be released by this PR.",
        )

    @classmethod
    def _construct_pr_body(cls, issue: Issue, changelog: typing.List[str]) -> str:
        """Construct body of the opened pull request with version update."""
        # Copy body from the original issue, this is helpful in case of
        # instrumenting CI (e.g. Depends-On in case of Zuul) so automatic
        # merges are perfomed as desired.
        body = cls._adjust_pr_body(issue)
        truncated_changelog = changelog[:_MAX_CHANELOG_SIZE]
        if not cls._PREV_RELEASE_TAG:
            body = body + "\n" + RELEASE_TAG_MISSING_WARNING
        body += (
            "\n\nCloses: #"
            + str(issue.id)
            + "\n\n```"
            + "\n\nChangelog:\n"
            + "\n".join(truncated_changelog)
            + "\n```"
        )
        if len(changelog) > _MAX_CHANELOG_SIZE:
            body += "\n" + _BODY_TRUNCATED
        return body

    def run(  # type: ignore
        self,
        maintainers: list = None,
        assignees: list = None,
        labels: list = None,
        changelog_file: bool = False,
        changelog_smart: bool = False,
        changelog_classifier: str = MLModel.DEFAULT.name,
        changelog_format: str = Format.DEFAULT.name,
    ) -> None:
        """Check issues for new issue request, if a request exists, issue a new PR with adjusted version in sources."""
        if self.parsed_payload:
            if self.parsed_payload.get("event") not in _EVENTS_SUPPORTED:
                _LOGGER.info(
                    "Version Manager doesn't act on %r events.",
                    self.parsed_payload.get("event"),
                )
                return

        reported_issues = []
        for issue in self.project.get_issue_list():
            issue_title = issue.title.strip()

            if issue_title.startswith(
                (_NO_VERSION_FOUND_ISSUE_NAME, _MULTIPLE_VERSIONS_FOUND_ISSUE_NAME)
            ):
                # Reported issues that should be closed on success version change.
                reported_issues.append(issue)

            # This is an optimization not to clone repo each time.
            if not self._is_release_request(issue_title):
                continue

            _LOGGER.info(
                "Found an issue #%s which is a candidate for request of new version release: %s",
                issue.id,
                issue.title,
            )

            with cloned_repo(self) as repo:
                if assignees:
                    try:
                        issue.add_assignee(*assignees)
                    except Exception:
                        _LOGGER.exception(
                            f"Failed to assign {assignees} to issue #{issue.id}"
                        )
                        issue.comment(
                            "Unable to assign provided assignees, please check bot configuration."
                        )

                maintainers = maintainers or self._get_maintainers(labels)
                if issue.author.lower() not in (m.lower() for m in maintainers):
                    issue.comment(
                        f"Sorry, @{issue.author} but you are not stated in maintainers section for "
                        f"this project. Maintainers are @" + ", @".join(maintainers)
                        if maintainers
                        else "Sorry, no maintainers configured."
                    )
                    issue.close()
                    # Next issue.
                    continue

                try:
                    v_info = self._adjust_version_in_sources(repo, labels, issue)
                    if v_info is None:
                        return

                except VersionError as exc:
                    _LOGGER.exception("Failed to adjust version information in sources")
                    issue.comment(str(exc))
                    issue.close()
                    raise

                version_identifier, old_version = v_info

                if not version_identifier:
                    _LOGGER.error("Giving up with automated release")
                    return

                try:
                    changelog = self._compute_changelog(
                        repo,
                        old_version,
                        version_identifier,
                        changelog_smart,
                        changelog_classifier,
                        changelog_format,
                        version_file=changelog_file,
                    )
                except ThothGlyphException as exc:
                    _LOGGER.exception("Failed to generate smart release log")
                    issue.comment(str(exc))
                    issue.close()
                    return

                # If an issue exists, we close it as there is no change to source code.
                if not changelog:
                    message = f"Closing the issue as there is no changelog between the new release of {self.slug}."
                    _LOGGER.info(message)
                    issue.comment(message)
                    issue.close()
                    return

                branch_name = "v" + version_identifier
                repo.git.checkout("HEAD", b=branch_name)
                message = _VERSION_PULL_REQUEST_NAME.format(version_identifier)
                repo.index.commit(message)

                repo.remote().push(branch_name)

                try:
                    # If this PR already exists, this will fail.

                    pr = self.project.create_pr(
                        title=message,
                        body=self._construct_pr_body(issue, changelog),
                        target_branch=self.project.default_branch,
                        source_branch=branch_name,
                    )
                except GithubException as ghub_exc:
                    errors = ghub_exc.data.get("errors", [])  # type: ignore
                    for e in errors:
                        if isinstance(
                            e, dict
                        ) and "pull request already exists" in e.get("message", ""):
                            _LOGGER.warning(
                                "Attempted to open another PR for current branch."
                            )
                            return
                    else:
                        raise ghub_exc

                pr.add_label(*labels)

                _LOGGER.info(
                    f"Opened merge request with {pr.id} for new release of {self.slug} "
                    f"in version {version_identifier}"
                )

        for reported_issue in reported_issues:
            reported_issue.comment("Closing as this issue is no longer relevant.")
            reported_issue.close()<|MERGE_RESOLUTION|>--- conflicted
+++ resolved
@@ -304,13 +304,8 @@
 
         if version_file:
             _LOGGER.info("Adding changelog to the CHANGELOG.md file")
-<<<<<<< HEAD
-            with open("CHANGELOG.md", "w+") as changelog_file:
-                changelog_file.seek(0, 0)
-=======
             file_mode = "r+" if os.path.exists("CHANGELOG.md") else "w+"
             with open("CHANGELOG.md", file_mode) as changelog_file:
->>>>>>> 5b9a4c17
                 lines = changelog_file.readlines()
                 changelog_file.seek(0, 0)
                 if len(lines) > 0 and lines[0].startswith(
