#!/usr/bin/env python3
# Kebechet
# Copyright(C) 2018, 2019, 2020, 2021 Fridolin Pokorny, Kevin Postlethwait
#
# This program is free software: you can redistribute it and / or modify
# it under the terms of the GNU General Public License as published by
# the Free Software Foundation, either version 3 of the License, or
# (at your option) any later version.
#
# This program is distributed in the hope that it will be useful,
# but WITHOUT ANY WARRANTY without even the implied warranty of
# MERCHANTABILITY or FITNESS FOR A PARTICULAR PURPOSE. See the
# GNU General Public License for more details.
#
# You should have received a copy of the GNU General Public License
# along with this program. If not, see <http://www.gnu.org/licenses/>.

"""Dependency update management logic."""

import kebechet
import os
import logging
import toml
import re
import json
import typing
from typing import Optional
from itertools import chain
from functools import partial
from datetime import datetime

import git
from ogr.abstract import Issue, PullRequest, PRStatus
from packaging.utils import canonicalize_name
from pipenv.patched.piptools.sync import PACKAGES_TO_IGNORE

from kebechet.managers.exceptions import DependencyManagementError
from kebechet.exception import InternalError
from kebechet.exception import PipenvError
from kebechet.managers.manager import ManagerBase
from kebechet.utils import cloned_repo

from .messages import (
    ISSUE_CLOSE_COMMENT,
    CLOSE_MANUAL_ISSUE_COMMENT,
    ISSUE_COMMENT_UPDATE_ALL,
    ISSUE_INITIAL_LOCK,
    ISSUE_NO_DEPENDENCY_MANAGEMENT,
    ISSUE_PIPENV_UPDATE_ALL,
    ISSUE_UNSUPPORTED_PACKAGE,
    UPDATE_MESSAGE_BODY,
)
from .utils import rebase_pr_branch_and_comment
from kebechet.utils import construct_raw_file_url
from thoth.common.helpers import cwd
from thamos.config import config as thoth_config

_LOGGER = logging.getLogger(__name__)
_RE_VERSION_DELIMITER = re.compile("(==|===|<=|>=|~=|!=|<|>|\\[)")

_ISSUE_FAILED_TO_UPDATE_DEPENDENCIES = (
    "Failed to update dependencies to their latest version for {env_name} environment"
)
_ISSUE_INITIAL_LOCK_NAME = (
    "Failed to perform initial lock of software stack for {env_name} environment"
)
_ISSUE_REPLICATE_ENV_NAME = (
    "Failed to replicate environment for updates in {env_name} environment"
)
_ISSUE_NO_DEPENDENCY_NAME = (
    "No dependency management found for the {env_name} environment"
)
_ISSUE_UNSUPPORTED_PACKAGE = (
    "Application cannot be managed by Kebechet due to it containing an unsupported package "
    "location in {env_name} environment."
)
_ISSUE_MANUAL_UPDATE = "Kebechet update"

_UPDATE_BRANCH_NAME = "kebechet-automatic-update-{env_name}"

_UPDATE_MERGE_REQUEST_TITLE = (
    "Automatic update of dependencies by Kebechet for the {env_name} environment"
)
_UPDATE_COMMIT_MSG = ":arrow_up: " + _UPDATE_MERGE_REQUEST_TITLE

# Github and Gitlab events on which the manager acts upon.
_EVENTS_SUPPORTED = ["push", "issues", "issue", "merge_request"]

# Note: We cannot use pipenv as a library (at least not now - version 2018.05.18) - there is a need to call it
# as a subprocess as pipenv keeps path to the virtual environment in the global context that is not
# updated on subsequent calls.

_INVALID_BRANCH_CHARACTERS = [":", "?", "[", "\\", "^", "~", " ", "\t"]


def _string2branch_name(string: str):
    to_ret = string
    for c in _INVALID_BRANCH_CHARACTERS:
        to_ret = to_ret.replace(c, "-")
    return to_ret


class UpdateManager(ManagerBase):
    """Manage updates of dependencies."""

    def __init__(self, *args, **kwargs):
        """Initialize update manager."""
        self._repo = None
        # We do API calls once for merge requests and we cache them for later use.
        self._cached_merge_requests = None
        super().__init__(*args, **kwargs)

    @property
    def repo(self):
        """Get repository on which we work on."""
        return self._repo

    @repo.setter
    def repo(self, repo: git.Repo):
        """Set repository information and all derived information needed."""
        self._repo = repo

    @property
    def sha(self):
        """Get SHA of the current head commit."""
        return self.repo.head.commit.hexsha

    def _get_cwd_relative2gitroot(self):
        """Get path of cwd relative to the git root."""
        top_level = self.repo.git.rev_parse("--show-toplevel")
        return os.getcwd()[len(top_level) + 1 :]

    @staticmethod
    def _get_dependency_version(dependency: str, is_dev: bool) -> str:
        """Get version of the given dependency from Pipfile.lock."""
        try:
            with open("Pipfile.lock") as pipfile_lock:
                pipfile_lock_content = json.load(pipfile_lock)
        except Exception as exc:
            # TODO: open a PR to fix this
            raise DependencyManagementError(
                f"Failed to load Pipfile.lock file: {str(exc)}"
            ) from exc

        # We look for normalized dependency in Pipfile.lock.
        normalized_dependency = canonicalize_name(dependency)

        if (
            normalized_dependency in PACKAGES_TO_IGNORE
            or dependency in PACKAGES_TO_IGNORE
        ):
            _LOGGER.debug("Skipping... dependency is locked by pipenv.")
            return ""

        package_info = pipfile_lock_content["develop" if is_dev else "default"].get(
            normalized_dependency, {}
        )
        if not package_info:
            # if not kept as normalized depedency in Pipfile.lock.
            package_info = pipfile_lock_content["develop" if is_dev else "default"].get(
                dependency, {}
            )

        version = package_info.get("version")
        if version is None and package_info.get("git"):
            # package is referencing a git VCS for package installation so no version is present
            _LOGGER.debug(
                "Skipping... package installation references a version control system."
            )
            return ""
        elif version is None and package_info.get("path"):
            _LOGGER.debug("Skipping... package installation references a local path.")

        if not version:
            raise InternalError(
                f"Failed to retrieve version information for dependency {dependency}, (dev: {is_dev})"
            )

        return version[len("==") :]

    @staticmethod
    def _get_direct_dependencies() -> tuple:
        """Get all direct dependencies stated in the Pipfile file."""
        try:
            pipfile_content = toml.load("Pipfile")
        except Exception as exc:
            # TODO: open a PR to fix this
            raise DependencyManagementError(
                f"Failed to load Pipfile: {str(exc)}"
            ) from exc

        default = list(
            package_name.lower() for package_name in pipfile_content["packages"].keys()
        )
        develop = list(
            package_name.lower()
            for package_name in pipfile_content.get("dev-packages", {}).keys()
        )

        return default, develop

    @staticmethod
    def _get_direct_dependencies_requirements(req_dev: bool) -> set:
        """Gather all direct dependencies.

        Get all direct dependencies based on either requirements.in or requirements-dev.in file
        and generated Pipfile.lock from it.
        """
        input_file = "requirements-dev.in" if req_dev else "requirements.in"
        with open(input_file, "r") as requirements_in_file:
            content = requirements_in_file.read()

        direct_dependencies = set()
        for line in content.splitlines():
            if line.strip().startswith("#"):
                continue

            # TODO: we could reuse pip or pipenv functionality here to parse file.
            package_name = _RE_VERSION_DELIMITER.split(line)[0]
            direct_dependencies.add(package_name.lower())

        return direct_dependencies

    def _get_all_packages_versions(self) -> dict:
        """Parse Pipfile.lock file and retrieve all packages in the corresponding locked versions."""
        try:
            with open("Pipfile.lock") as pipfile_lock:
                pipfile_lock_content = json.load(pipfile_lock)
        except Exception as exc:
            # TODO: open a PR to fix this
            raise DependencyManagementError(
                f"Failed to load Pipfile.lock file: {str(exc)}"
            ) from exc

        result = {}

        for package_name, package_info in pipfile_lock_content["default"].items():
            if "git" in package_info:
                self._create_unsupported_package_issue(package_name, "git")
                raise DependencyManagementError(
                    "Failed to find version in package that uses git source."
                )
            elif "path" in package_info:
                self._create_unsupported_package_issue(package_name, "local")
                raise DependencyManagementError(
                    "Failed to find version in package that uses local source."
                )
            result[package_name.lower()] = {
                "dev": False,
                "version": package_info["version"][len("==") :],
            }

        for package_name, package_info in pipfile_lock_content["develop"].items():
            if "git" in package_info:
                self._create_unsupported_package_issue(package_name, "git")
                raise DependencyManagementError(
                    "Failed to find version in package that uses git source."
                )
            elif "path" in package_info:
                self._create_unsupported_package_issue(package_name, "local")
                raise DependencyManagementError(
                    "Failed to find version for package that uses local installation."
                )
            result[package_name.lower()] = {
                "dev": False,
                "version": package_info["version"][len("==") :],
            }
        # Close git as a source issues.

        issue = self.get_issue_by_title(
            _ISSUE_UNSUPPORTED_PACKAGE.format(env_name=self.runtime_environment)
        )
        if issue:
            issue.comment(
                f"Issue closed as no packages use git as a source anymore. Related SHA - {self.sha}"
            )
            issue.close()
        return result

    def _create_unsupported_package_issue(self, package_name, pkg_location):
        """Create an issue as Kebechet doesn't support packages with git as source."""
        _LOGGER.info("Key Error encountered, due package source being git.")
        relative_dir = self._get_cwd_relative2gitroot()
        pip_url = construct_raw_file_url(
            self.service_url,
            self.slug,
            os.path.join(relative_dir, "Pipfile"),
            self.service_type,
        )
        piplock_url = construct_raw_file_url(
            self.service_url,
            self.slug,
            os.path.join(relative_dir, "Pipfile.lock"),
            self.service_type,
        )
        issue = self.get_issue_by_title(
            _ISSUE_UNSUPPORTED_PACKAGE.format(env_name=self.runtime_environment)
        )
        if issue is None:
            self.project.create_issue(
                title=_ISSUE_UNSUPPORTED_PACKAGE.format(
                    env_name=self.runtime_environment
                ),
                body=ISSUE_UNSUPPORTED_PACKAGE.format(
                    sha=self.sha,
                    package=package_name,
                    pkg_location=pkg_location,
                    pip_url=pip_url,
                    piplock_url=piplock_url,
                    environment_details=self.get_environment_details(),
                ),
            )

    @classmethod
    def _get_direct_dependencies_version(cls, strict=True) -> dict:
        """Get versions of all direct dependencies based on the currently present Pipfile.lock."""
        default, develop = cls._get_direct_dependencies()

        result = {}
        default, develop = (
            ((dep, False) for dep in default),
            ((dep, True) for dep in develop),
        )
        for dependency, is_dev in chain(default, develop):
            try:
                version = cls._get_dependency_version(dependency, is_dev=is_dev)
                result[dependency] = {"version": version, "dev": is_dev}
            except InternalError as exc:
                if strict:
                    raise exc
                else:
                    result[dependency] = {"version": None, "dev": is_dev}

        return result

    @staticmethod
    def _get_requirements_txt_dependencies(req_dev: bool) -> dict:
        """Gather dependencies from fully pinned down stack.

        Gather dependencies from either requirements.txt or requirements-dev.txt file,
        our requirements.txt and requirements-dev.txt holds fully pinned down stack.
        """
        result = {}
        input_file = "requirements-dev.txt" if req_dev else "requirements.txt"
        with open(input_file, "r") as requirements_file:
            content = requirements_file.read()

        for line in content.splitlines():
            line = line.strip()

            if line.startswith(("#", "-")) or not line:
                continue

            package_and_version = line.split("==", maxsplit=1)
            if len(package_and_version) != 2:
                raise DependencyManagementError(
                    f"File {input_file} does not state fully locked "
                    f"dependencies: {line!r} is not fully qualified dependency"
                )
            package_name, package_version = package_and_version
            result[package_name] = {
                # FIXME: tabs?
                "version": package_version.split(r" ", maxsplit=1)[0],
                "dev": False,
            }

        return result

    def _open_merge_request_update(
        self,
        body: str,
        labels: typing.Optional[list],
        files: list,
    ) -> PullRequest:
        """Open a pull/merge request for dependency update."""
        # If we have already an update for this package we simple issue git
        # push force always to keep branch up2date with the recent master and avoid merge conflicts.
        self._git_push(
            _UPDATE_COMMIT_MSG.format(env_name=self.runtime_environment),
            _string2branch_name(
                _UPDATE_BRANCH_NAME.format(env_name=self.runtime_environment)
            ),
            files,
            force_push=True,
        )

<<<<<<< HEAD
        _LOGGER.info("Creating a new pull request to update dependencies.")
        merge_request = self.project.create_pr(
            title=_UPDATE_MERGE_REQUEST_TITLE.format(env_name=self.runtime_environment),
            body=body,
            target_branch=self.project.default_branch,
            source_branch=_string2branch_name(
                _UPDATE_BRANCH_NAME.format(env_name=self.runtime_environment)
            ),
=======
        if not merge_request:
            _LOGGER.info("Creating a new pull request to update dependencies.")
            merge_request = self.create_pr(
                title=_UPDATE_MERGE_REQUEST_TITLE.format(
                    env_name=self.runtime_environment
                ),
                body=body,
                target_branch=self.project.default_branch,
                source_branch=_string2branch_name(
                    _UPDATE_BRANCH_NAME.format(env_name=self.runtime_environment)
                ),
            )
            merge_request.add_label(*labels)
            return merge_request

        _LOGGER.info(
            f"Pull request #{merge_request.id} to update dependencies has been updated."
        )
        merge_request.comment(
            f"Pull request has been rebased on top of the current {self.project.default_branch} with SHA {self.sha}"
>>>>>>> 62306149
        )
        merge_request.add_label(*labels)
        return merge_request

    def _git_push(
        self, commit_msg: str, branch_name: str, files: list, force_push: bool = False
    ) -> None:
        """Perform git push after adding files and giving a commit message."""
        self.repo.git.checkout("HEAD", b=branch_name)
        self.repo.index.add(files)
        self.repo.index.commit(commit_msg)
        self.repo.remote().push(branch_name, force=force_push)

    def _get_all_outdated(self, old_direct_dependencies: dict) -> dict:
        """Get all outdated packages based on Pipfile.lock."""
        new_direct_dependencies = self._get_direct_dependencies_version()

        result = {}
        for package_name in old_direct_dependencies.keys():
            if old_direct_dependencies[package_name][
                "version"
            ] != new_direct_dependencies.get(package_name, {}).get("version"):
                old_version = old_direct_dependencies[package_name]["version"]
                new_version = new_direct_dependencies.get(package_name, {}).get(
                    "version"
                )
                is_dev = old_direct_dependencies[package_name]["dev"]

                _LOGGER.debug(
                    f"Found new update for {package_name}: {old_version} -> {new_version} (dev: {is_dev})"
                )
                result[package_name] = {
                    "dev": is_dev,  # This should not change
                    "old_version": old_version,
                    "new_version": new_version,
                }

        return result

    @classmethod
    def _pipenv_lock_requirements(cls, output_file: str) -> None:
        """Perform pipenv lock into requirements.txt or requirements-dev.txt file."""
        result = cls.run_pipenv("pipenv lock -r ")
        with open(output_file, "w") as requirements_file:
            requirements_file.write(result)

    def _create_update(
        self,
        body: str,
        is_dev: bool = False,
        labels: list = None,
        pipenv_used: bool = True,
        req_dev: bool = False,
    ) -> str:
        """Create an update for the given dependency when dependencies are managed by Pipenv.

        The old environment is set to a non None value only if we are operating on requirements.{in,txt}. It keeps
        information of packages that were present in the old environment so we can selectively change versions in the
        already existing requirements.txt or add packages that were introduced as a transitive dependency.
        """
        overlays_dir = thoth_config.get_overlays_directory(self.runtime_environment)
        if pipenv_used:
            pull_request = self._open_merge_request_update(
                body,
                labels,
                [f"{overlays_dir}/Pipfile.lock"],
            )
            return pull_request.id  # type: ignore

        # For either requirements.txt  or requirements-dev.text scenario we need to propagate all changes
        # (updates of transitive dependencies) into requirements.txt or requirements-dev file
        output_file = "requirements-dev.txt" if req_dev else "requirements.txt"
        output_file = f"{overlays_dir}/{output_file}"
        pull_request = self._open_merge_request_update(body, labels, [output_file])
        return pull_request.id  # type: ignore

    @classmethod
    def _create_pipenv_environment(cls, input_file: str) -> None:
        """Create a pipenv environment - Pipfile and Pipfile.lock from requirements.in or requirements-dev.in file."""
        if os.path.isfile(input_file) and input_file == "requirements.in":
            _LOGGER.info(f"Installing dependencies from {input_file}")
            cls.run_pipenv(f"pipenv install -r {input_file}")
        elif os.path.isfile(input_file) and input_file == "requirements-dev.in":
            _LOGGER.info(f"Installing dependencies from {input_file}")
            cls.run_pipenv(f"pipenv install -r {input_file} --dev")
        else:
            raise DependencyManagementError(
                "No dependency management found in the repo - no Pipfile nor requirements.in nor requirements-dev.in"
            )

    def _create_initial_lock(
        self, labels: list, pipenv_used: bool, req_dev: bool
    ) -> bool:
        """Perform initial requirements lock into requirements.txt file."""
        # We use lock_func to optimize run - it will be called only if actual locking needs to be performed.
        if not pipenv_used and not os.path.isfile("requirements.txt") and not req_dev:
            _LOGGER.info("Initial lock based on requirements.in will be done")
            lock_func = partial(self._pipenv_lock_requirements, "requirements.txt")
        elif not pipenv_used and not os.path.isfile("requirements-dev.txt") and req_dev:
            _LOGGER.info("Initial lock based on requirements-dev.in will be done")
            lock_func = partial(self._pipenv_lock_requirements, "requirements-dev.txt")
        elif pipenv_used and not os.path.isfile("Pipfile.lock"):
            _LOGGER.info("Initial lock based on Pipfile will be done")
            lock_func = partial(self.run_pipenv, "pipenv lock")
        else:
            return False

        branch_name = "kebechet-initial-lock"
        pull_requests = self.get_prs_by_branch(branch=branch_name)

        if req_dev and not pipenv_used:
            files = ["requirements-dev.txt"]
        elif not req_dev and not pipenv_used:
            files = ["requirements.txt"]
        else:
            files = ["Pipfile.lock"]

        commit_msg = "Initial dependency lock"
        if len(pull_requests) == 0:
            lock_func()
            self._git_push(commit_msg, branch_name, files)
            pr = self.create_pr(
                title=commit_msg,
                body="",
                target_branch=self.project.default_branch,
                source_branch=branch_name,
            )
            pr.add_label(*labels)
            _LOGGER.info(
                f"Initial dependency lock present in PR #{pr.id}"  # type: ignore
            )
        elif len(pull_requests) == 1:
            pr = list(pull_requests)[0]
            commits = pr.get_all_commits()  # type: ignore

            if len(commits) != 1:
                _LOGGER.info(
                    "There have been changes in the original pull request (multiple commits found), "
                    "aborting doing changes to the adjusted opened pull request"
                )
                return False

            rebase_pr_branch_and_comment(self.repo, pr)
        else:
            raise DependencyManagementError(
                f"Found two or more pull requests for initial requirements lock for branch {branch_name}"
            )

        return True

    @classmethod
    def _pipenv_update_all(cls):
        """Update all dependencies to their latest version."""
        _LOGGER.info("Updating all dependencies to their latest version")
        cls.run_pipenv("pipenv update --dev")
        cls.run_pipenv("pipenv lock")
        return None

    def _add_refresh_comment(self, exc: PipenvError, issue: Issue):
        """Create a refresh comment to an issue if the given master has some changes."""
        if self.sha in issue.description:
            _LOGGER.debug("No need to update refresh comment, the issue is up to date")
            return

        for issue_comment in issue.get_comments():
            if self.sha in issue_comment.body:
                _LOGGER.debug(
                    f"No need to update refresh comment, comment for the current "
                    f"master {self.sha[:7]!r} found in a comment"
                )
                break
        else:
            issue.comment(
                ISSUE_COMMENT_UPDATE_ALL.format(
                    sha=self.sha,
                    slug=self.slug,
                    environment_details=self.get_environment_details(),
                    dependency_graph=self.get_dependency_graph(graceful=True),
                    **exc.__dict__,
                )
            )

<<<<<<< HEAD
=======
    def _relock_all(self, exc: PipenvError, labels: list) -> None:
        """Re-lock all dependencies given the Pipfile."""
        relative_dir = self._get_cwd_relative2gitroot()
        pip_url = construct_raw_file_url(
            self.service_url,
            self.slug,
            os.path.join(relative_dir, "Pipfile"),
            self.service_type,
        )
        piplock_url = construct_raw_file_url(
            self.service_url,
            self.slug,
            os.path.join(relative_dir, "Pipfile.lock"),
            self.service_type,
        )
        issue = self.get_issue_by_title(
            _ISSUE_REPLICATE_ENV_NAME.format(env_name=self.runtime_environment)
        )
        if issue is None:
            issue = self.project.create_issue(
                title=_ISSUE_REPLICATE_ENV_NAME.format(
                    env_name=self.runtime_environment
                ),
                body=ISSUE_REPLICATE_ENV.format(
                    **exc.__dict__,
                    sha=self.sha,
                    pip_url=pip_url,
                    piplock_url=piplock_url,
                    environment_details=self.get_environment_details(),
                ),
                labels=labels,
            )
        else:
            self._add_refresh_comment(exc=exc, issue=issue)

        self._pipenv_update_all()
        commit_msg = "Automatic dependency re-locking"
        branch_name = "kebechet-dependency-relock"

        existing_prs = self.get_prs_by_branch(branch_name)
        if len(existing_prs) == 1:
            pr = list(existing_prs)[0]
            commits = pr.get_all_commits()
            if len(commits) != 1:
                pr.comment(
                    "There have been done changes in the original pull request (multiple commits found), "
                    "aborting doing changes to the modified opened pull request"
                )
                return None
            if self.sha != commits[0]:
                self._git_push(
                    ":pushpin: " + commit_msg,
                    branch_name,
                    ["Pipfile.lock"],
                    force_push=True,
                )
                pr.comment(
                    f"Pull request has been rebased on top of the current {self.project.default_branch} "
                    f"with SHA {self.sha}"
                )
        elif len(existing_prs) == 0:
            # Default case
            self._git_push(":pushpin: " + commit_msg, branch_name, ["Pipfile.lock"])
            pr = self.create_pr(
                title=commit_msg,
                body=f"Fixes: #{issue.id}",
                target_branch=self.project.default_branch,
                source_branch=branch_name,
            )
            _LOGGER.info(
                f"Issued automatic dependency re-locking in PR #{pr.id} to fix issue #{issue.id}"
            )
        else:
            raise DependencyManagementError(
                f"Found two or more pull requests for automatic relock for branch {branch_name}"
            )

    def _delete_old_branches(self, outdated: dict) -> None:
        """Delete old kebechet branches from the remote repository."""
        branches = {
            entry
            for entry in self.project.get_branches()
            if entry.startswith("kebechet-")
        }
        for package_name, info in outdated.items():
            # Do not remove active branches - branches we issued PRs in.
            branch_name = self._construct_branch_name(package_name, info["new_version"])
            try:
                branches.remove(branch_name)
            except KeyError:
                # e.g. if there was an issue with PR opening.
                pass

        for branch_name in branches:
            _LOGGER.debug(f"Deleting old branch {branch_name}")
            try:
                self.delete_remote_branch(branch_name)
            except Exception:
                _LOGGER.exception(f"Failed to delete inactive branch {branch_name}")

>>>>>>> 62306149
    def _generate_update_body(self, outdated: dict) -> str:
        kebechet_version = kebechet.__version__
        package_name_rows = ""
        for package in outdated.keys():
            details = outdated[package]
            old_version, new_version, is_dev = (
                details.get("old_version"),
                details.get("new_version"),
                details.get("dev"),
            )
            package_name_rows += (
                f"|**{package}**|{old_version}|{new_version}|{is_dev}|\n"
            )
        body = UPDATE_MESSAGE_BODY.format(
            package_name_rows=package_name_rows, kebechet_version=kebechet_version
        )
        return body

    def _create_or_update_initial_lock(self, labels, pipenv_used, req_dev):
        close_initial_lock_issue = partial(
            self.close_issue_and_comment,
            _ISSUE_INITIAL_LOCK_NAME.format(env_name=self.runtime_environment),
            comment=ISSUE_CLOSE_COMMENT.format(sha=self.sha),
        )

        # Check for first time (initial) locks first.
        try:
            if self._create_initial_lock(labels, pipenv_used, req_dev):
                close_initial_lock_issue()
                return {}
        except PipenvError as exc:
            _LOGGER.exception("Failed to perform initial dependency lock")
            file_name = (
                "requirements.txt"
                if not req_dev
                else "requirements-dev.txt"
                if not pipenv_used
                else "Pipfile"
            )
            file_url = construct_raw_file_url(
                self.service_url, self.slug, file_name, self.service_type
            )
            issue = self.get_issue_by_title(
                _ISSUE_INITIAL_LOCK_NAME.format(env_name=self.runtime_environment)
            )
            if issue is None:
                self.project.create_issue(
                    title=_ISSUE_INITIAL_LOCK_NAME.format(
                        env_name=self.runtime_environment
                    ),
                    body=ISSUE_INITIAL_LOCK.format(
                        sha=self.sha,
                        url=file_url,
                        file=file_name,
                        environment_details=self.get_environment_details(),
                        **exc.__dict__,  # noqa F821
                    ),
                    labels=labels,
                )
            else:
                self._add_refresh_comment(exc=exc, issue=issue)
            raise

        close_initial_lock_issue()

    def _create_issue_for_pipenv_failure(self, exc: PipenvError, labels: list):
        _LOGGER.warning(
            "Failed to update dependencies to their latest version, reporting issue"
        )
        relative_dir = self._get_cwd_relative2gitroot()
        pip_url = construct_raw_file_url(
            self.service_url,
            self.slug,
            os.path.join(relative_dir, "Pipfile"),
            self.service_type,
        )
        piplock_url = construct_raw_file_url(
            self.service_url,
            self.slug,
            os.path.join(relative_dir, "Pipfile.lock"),
            self.service_type,
        )
        issue = self.get_issue_by_title(
            _ISSUE_FAILED_TO_UPDATE_DEPENDENCIES.format(
                env_name=self.runtime_environment
            )
        )
        if issue is None:
            self.project.create_issue(
                title=_ISSUE_FAILED_TO_UPDATE_DEPENDENCIES.format(
                    env_name=self.runtime_environment
                ),
                body=ISSUE_PIPENV_UPDATE_ALL.format(
                    sha=self.sha,
                    pip_url=pip_url,
                    piplock_url=piplock_url,
                    environment_details=self.get_environment_details(),
                    dependency_graph=self.get_dependency_graph(graceful=True),
                    **exc.__dict__,  # noqa F821
                ),
                labels=labels,
            )
        else:
            self._add_refresh_comment(exc=exc, issue=issue)

    def _do_update(
        self,
        labels: list,
        pipenv_used: bool = False,
        req_dev: bool = False,
    ) -> dict:
        """Update dependencies based on management used."""
        self._create_or_update_initial_lock(
            labels=labels, pipenv_used=pipenv_used, req_dev=req_dev
        )

        if pipenv_used:
            old_environment = self._get_all_packages_versions()
            old_direct_dependencies_version = self._get_direct_dependencies_version(
                strict=False
            )
            try:
                self._pipenv_update_all()
            except PipenvError as exc:
                self._create_issue_for_pipenv_failure(exc=exc, labels=labels)
                return {}
            else:
                # We were able to update all, close reported issue if any.
                self.close_issue_and_comment(
                    title=_ISSUE_FAILED_TO_UPDATE_DEPENDENCIES.format(
                        env_name=self.runtime_environment
                    ),
                    comment=ISSUE_CLOSE_COMMENT.format(sha=self.sha),
                )
        else:  # either requirements.txt or requirements-dev.txt
            old_environment = self._get_requirements_txt_dependencies(req_dev)
            direct_dependencies = self._get_direct_dependencies_requirements(req_dev)
            old_direct_dependencies_version = {
                k: v for k, v in old_environment.items() if k in direct_dependencies
            }
            output_file = "requirements-dev.txt" if req_dev else "requirements.txt"
            self._pipenv_lock_requirements(output_file)

        outdated = self._get_all_outdated(old_direct_dependencies_version)
        _LOGGER.info(f"Outdated: {outdated}")

        # Undo changes made to Pipfile.lock by _pipenv_update_all. # Disabled for now.
        # self.repo.head.reset(index=True, working_tree=True)

        result = {}
        if outdated:
            # Do API calls only once, cache results.
            self._cached_merge_requests = self.project.get_pr_list()
            body = self._generate_update_body(outdated)
            try:
                versions = self._create_update(
                    body=body,
                    labels=labels,
                    pipenv_used=pipenv_used,
                    req_dev=req_dev,
                )
                if versions:
                    result["merge request id"] = versions  # return the merge request id
            except Exception as exc:
                _LOGGER.exception(
                    f"Failed to create update for current master {self.sha}: {str(exc)}"
                )
        else:
            self.close_issue_and_comment(
                title=_UPDATE_MERGE_REQUEST_TITLE.format(
                    env_name=self.runtime_environment
                ),
                comment=f"No longer relevant based on the state of the current branch {self.sha}",
            )

        return result

    def run(self, labels: list) -> Optional[dict]:
        """Create a pull request for each and every direct dependency in the given org/repo (slug)."""
        if self.parsed_payload:
            if self.parsed_payload.get("event") not in _EVENTS_SUPPORTED:
                _LOGGER.info(
                    "Update Manager doesn't act on %r events.",
                    self.parsed_payload.get("event"),
                )
                return None
        # We will keep venv in the project itself - we have permissions in the cloned repo.
        os.environ["PIPENV_VENV_IN_PROJECT"] = "1"

        with cloned_repo(self) as repo:
            # Make repo available in the instance.
            thoth_config.load_config()
            self.repo = repo

            runtime_environment_names = [
                e["name"] for e in thoth_config.list_runtime_environments()
            ]

            overlays_dir = thoth_config.content.get("overlays_dir")

            if self.runtime_environment:
                if self.runtime_environment not in runtime_environment_names:
                    # This is not a warning as it is expected when users remove and change runtime_environments
                    _LOGGER.info("Requested runtime does not exist in target repo.")
                    return None
                runtime_environments = [self.runtime_environment]
            else:
                if overlays_dir:
                    runtime_environments = runtime_environment_names
                else:
                    runtime_environments = [runtime_environment_names[0]]

            results: dict = {}

            close_manual_update_issue = partial(
                self.close_issue_and_comment,
                _ISSUE_MANUAL_UPDATE,
                comment=CLOSE_MANUAL_ISSUE_COMMENT.format(
                    sha=self.sha, time=datetime.now().strftime("%m/%d/%Y, %H:%M:%S")
                ),
            )

            for e in runtime_environments:
                self.runtime_environment = e
                close_no_management_issue = partial(
                    self.close_issue_and_comment,
                    _ISSUE_NO_DEPENDENCY_NAME.format(env_name=e),
                    comment=ISSUE_CLOSE_COMMENT.format(sha=self.sha),
                )
                with cwd(thoth_config.get_overlays_directory(e)):
                    update_prs = (
                        self.get_prs_by_branch(
                            _string2branch_name(_UPDATE_BRANCH_NAME.format(env_name=e)),
                            status=PRStatus.all,
                        )
                        or []
                    )
                    to_rebase = []
                    for pr in update_prs:
                        if pr.status == PRStatus.open:
                            to_rebase.append(pr)
                    if update_prs and not to_rebase:
                        try:
                            self.delete_remote_branch(
                                _string2branch_name(
                                    _UPDATE_BRANCH_NAME.format(env_name=e)
                                )
                            )
                        except Exception:
                            _LOGGER.exception(
                                f"Failed to delete branch {_UPDATE_BRANCH_NAME.format(env_name=e)}, "
                                "trying to continue"
                            )
                    elif to_rebase:
                        for pr in to_rebase:
                            rebase_pr_branch_and_comment(repo=self.repo, pr=pr)
                        continue
                    if os.path.isfile("Pipfile"):
                        _LOGGER.info("Using Pipfile for dependency management")
                        close_no_management_issue()
                        result = self._do_update(
                            labels, pipenv_used=True, req_dev=False
                        )
                    elif os.path.isfile("requirements.in"):
                        self._create_pipenv_environment(input_file="requirements.in")
                        _LOGGER.info("Using requirements.in for dependency management")
                        close_no_management_issue()
                        result = self._do_update(
                            labels, pipenv_used=False, req_dev=False
                        )
                        if os.path.isfile("requirements-dev.in"):
                            self._create_pipenv_environment(
                                input_file="requirements-dev.in"
                            )
                            _LOGGER.info(
                                "Using requirements-dev.in for dependency management"
                            )
                            close_no_management_issue()
                            result = self._do_update(
                                labels, pipenv_used=False, req_dev=True
                            )
                    else:
                        _LOGGER.warning("No dependency management found")
                        issue = self.get_issue_by_title(
                            _ISSUE_NO_DEPENDENCY_NAME.format(env_name=e)
                        )
                        if issue is None:
                            self.project.create_issue(
                                title=_ISSUE_NO_DEPENDENCY_NAME.format(env_name=e),
                                body=ISSUE_NO_DEPENDENCY_MANAGEMENT.format(env_name=e),
                                labels=labels,
                            )
                        result = {}
                results[e] = result
            close_manual_update_issue()

        return results<|MERGE_RESOLUTION|>--- conflicted
+++ resolved
@@ -384,7 +384,6 @@
             force_push=True,
         )
 
-<<<<<<< HEAD
         _LOGGER.info("Creating a new pull request to update dependencies.")
         merge_request = self.project.create_pr(
             title=_UPDATE_MERGE_REQUEST_TITLE.format(env_name=self.runtime_environment),
@@ -393,28 +392,6 @@
             source_branch=_string2branch_name(
                 _UPDATE_BRANCH_NAME.format(env_name=self.runtime_environment)
             ),
-=======
-        if not merge_request:
-            _LOGGER.info("Creating a new pull request to update dependencies.")
-            merge_request = self.create_pr(
-                title=_UPDATE_MERGE_REQUEST_TITLE.format(
-                    env_name=self.runtime_environment
-                ),
-                body=body,
-                target_branch=self.project.default_branch,
-                source_branch=_string2branch_name(
-                    _UPDATE_BRANCH_NAME.format(env_name=self.runtime_environment)
-                ),
-            )
-            merge_request.add_label(*labels)
-            return merge_request
-
-        _LOGGER.info(
-            f"Pull request #{merge_request.id} to update dependencies has been updated."
-        )
-        merge_request.comment(
-            f"Pull request has been rebased on top of the current {self.project.default_branch} with SHA {self.sha}"
->>>>>>> 62306149
         )
         merge_request.add_label(*labels)
         return merge_request
@@ -597,109 +574,6 @@
                 )
             )
 
-<<<<<<< HEAD
-=======
-    def _relock_all(self, exc: PipenvError, labels: list) -> None:
-        """Re-lock all dependencies given the Pipfile."""
-        relative_dir = self._get_cwd_relative2gitroot()
-        pip_url = construct_raw_file_url(
-            self.service_url,
-            self.slug,
-            os.path.join(relative_dir, "Pipfile"),
-            self.service_type,
-        )
-        piplock_url = construct_raw_file_url(
-            self.service_url,
-            self.slug,
-            os.path.join(relative_dir, "Pipfile.lock"),
-            self.service_type,
-        )
-        issue = self.get_issue_by_title(
-            _ISSUE_REPLICATE_ENV_NAME.format(env_name=self.runtime_environment)
-        )
-        if issue is None:
-            issue = self.project.create_issue(
-                title=_ISSUE_REPLICATE_ENV_NAME.format(
-                    env_name=self.runtime_environment
-                ),
-                body=ISSUE_REPLICATE_ENV.format(
-                    **exc.__dict__,
-                    sha=self.sha,
-                    pip_url=pip_url,
-                    piplock_url=piplock_url,
-                    environment_details=self.get_environment_details(),
-                ),
-                labels=labels,
-            )
-        else:
-            self._add_refresh_comment(exc=exc, issue=issue)
-
-        self._pipenv_update_all()
-        commit_msg = "Automatic dependency re-locking"
-        branch_name = "kebechet-dependency-relock"
-
-        existing_prs = self.get_prs_by_branch(branch_name)
-        if len(existing_prs) == 1:
-            pr = list(existing_prs)[0]
-            commits = pr.get_all_commits()
-            if len(commits) != 1:
-                pr.comment(
-                    "There have been done changes in the original pull request (multiple commits found), "
-                    "aborting doing changes to the modified opened pull request"
-                )
-                return None
-            if self.sha != commits[0]:
-                self._git_push(
-                    ":pushpin: " + commit_msg,
-                    branch_name,
-                    ["Pipfile.lock"],
-                    force_push=True,
-                )
-                pr.comment(
-                    f"Pull request has been rebased on top of the current {self.project.default_branch} "
-                    f"with SHA {self.sha}"
-                )
-        elif len(existing_prs) == 0:
-            # Default case
-            self._git_push(":pushpin: " + commit_msg, branch_name, ["Pipfile.lock"])
-            pr = self.create_pr(
-                title=commit_msg,
-                body=f"Fixes: #{issue.id}",
-                target_branch=self.project.default_branch,
-                source_branch=branch_name,
-            )
-            _LOGGER.info(
-                f"Issued automatic dependency re-locking in PR #{pr.id} to fix issue #{issue.id}"
-            )
-        else:
-            raise DependencyManagementError(
-                f"Found two or more pull requests for automatic relock for branch {branch_name}"
-            )
-
-    def _delete_old_branches(self, outdated: dict) -> None:
-        """Delete old kebechet branches from the remote repository."""
-        branches = {
-            entry
-            for entry in self.project.get_branches()
-            if entry.startswith("kebechet-")
-        }
-        for package_name, info in outdated.items():
-            # Do not remove active branches - branches we issued PRs in.
-            branch_name = self._construct_branch_name(package_name, info["new_version"])
-            try:
-                branches.remove(branch_name)
-            except KeyError:
-                # e.g. if there was an issue with PR opening.
-                pass
-
-        for branch_name in branches:
-            _LOGGER.debug(f"Deleting old branch {branch_name}")
-            try:
-                self.delete_remote_branch(branch_name)
-            except Exception:
-                _LOGGER.exception(f"Failed to delete inactive branch {branch_name}")
-
->>>>>>> 62306149
     def _generate_update_body(self, outdated: dict) -> str:
         kebechet_version = kebechet.__version__
         package_name_rows = ""
