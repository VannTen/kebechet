--- conflicted
+++ resolved
@@ -203,7 +203,6 @@
             )
             instance.run(**manager_configuration)
         except Exception as exc:  # noqa F841
-<<<<<<< HEAD
             if isinstance(exc, GithubException):
                 if (
                     exc.status == 410
@@ -216,11 +215,6 @@
                         "Cannot open issue because it is disabled on this repo."
                     )
                     continue
-
-            _create_issue_from_exception(
-                manager_name=manager_name, ogr_service=ogr_service, slug=slug, exc=exc
-            )
-=======
             if not isinstance(exc, ConnectionError):
                 _create_issue_from_exception(
                     manager_name=manager_name,
@@ -228,7 +222,6 @@
                     slug=slug,
                     exc=exc,
                 )
->>>>>>> 438f40eb
             _LOGGER.exception(
                 "An error occurred during run of manager %r %r for %r, skipping",
                 manager,
