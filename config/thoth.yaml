---
repositories:
  - slug: thoth-station/common
    token: "{KEBECHET_TOKEN}"
    managers:
      - name: pipfile-requirements
      - name: update
        configuration:
          labels: [bot]
      - name: info
      - name: version
        configuration:
          maintainers:
            - goern
            - fridex
            - pacospace
          assignees:
            - sesheta
          labels: [bot]
          changelog_file: true

  - slug: thoth-station/analyzer
    token: "{KEBECHET_TOKEN}"
    managers:
      - name: pipfile-requirements
      - name: update
        configuration:
          labels: [bot]
      - name: info
      - name: version
        configuration:
          maintainers:
            - goern
            - fridex
          assignees:
            - sesheta
          labels: [bot]
          changelog_file: true

  - slug: thoth-station/python
    token: "{KEBECHET_TOKEN}"
    managers:
      - name: pipfile-requirements
      - name: update
        configuration:
          labels: [bot]
      - name: info
      - name: version
        configuration:
          maintainers:
            - fridex
            - goern
          assignees:
            - sesheta
          labels: [bot]
          changelog_file: true

  - slug: thoth-station/storages
    token: "{KEBECHET_TOKEN}"
    managers:
      - name: pipfile-requirements
      - name: update
        configuration:
          labels: [bot]
      - name: info
      - name: version
        configuration:
          maintainers:
            - goern
            - fridex
            - pacospace
          assignees:
            - sesheta
          labels: [bot]
          changelog_file: true

  - slug: thoth-station/solver
    token: "{KEBECHET_TOKEN}"
    managers:
      - name: pipfile-requirements
      - name: update
        configuration:
          labels: [bot]
      - name: info
      - name: version
        configuration:
          maintainers:
            - goern
            - fridex
          assignees:
            - sesheta
          labels: [bot]
          changelog_file: true

  - slug: thoth-station/lab
    token: "{KEBECHET_TOKEN}"
    managers:
      - name: pipfile-requirements
      - name: update
        configuration:
          labels: [bot]
      - name: info
      - name: version
        configuration:
          maintainers:
            - goern
            - fridex
            - CermakM
            - harshad16
          assignees:
            - sesheta
          labels: [bot]
          changelog_file: true

  - slug: thoth-station/adviser
    token: "{KEBECHET_TOKEN}"
    managers:
      - name: pipfile-requirements
      - name: update
        configuration:
          labels: [bot]
      - name: info
      - name: version
        configuration:
          maintainers:
            - goern
            - fridex
          assignees:
            - sesheta
          labels: [bot]
          changelog_file: true

  - slug: thoth-station/build-analyzers
    token: "{KEBECHET_TOKEN}"
    managers:
      - name: update
        configuration:
          labels: [bot]
      - name: info
      - name: version
        configuration:
          maintainers:
            - cermakM
            - fridex
          assignees:
            - sesheta
          labels: [bot]
          changelog_file: true

  - slug: thoth-station/cleanup-job
    token: "{KEBECHET_TOKEN}"
    managers:
      - name: update
        configuration:
          labels: [bot]
      - name: info
      - name: version
        configuration:
          maintainers:
            - goern
            - fridex
          assignees:
            - sesheta
          labels: [bot]
          changelog_file: true

  - slug: thoth-station/graph-refresh-job
    token: "{KEBECHET_TOKEN}"
    managers:
      - name: update
        configuration:
          labels: [bot]
      - name: info
      - name: version
        configuration:
          maintainers:
            - goern
            - fridex
          assignees:
            - sesheta
          labels: [bot]
          changelog_file: true

  - slug: thoth-station/graph-sync-job
    token: "{KEBECHET_TOKEN}"
    managers:
      - name: update
        configuration:
          labels: [bot]
      - name: info
      - name: version
        configuration:
          maintainers:
            - goern
            - fridex
          assignees:
            - sesheta
          labels: [bot]
          changelog_file: true

  - slug: thoth-station/graph-sync-scheduler
    token: "{KEBECHET_TOKEN}"
    managers:
      - name: update
        configuration:
          labels: [bot]
      - name: info

  - slug: thoth-station/package-analyzer
    token: "{KEBECHET_TOKEN}"
    managers:
      - name: pipfile-requirements
      - name: update
        configuration:
          labels: [bot]
      - name: info
      - name: version
        configuration:
          maintainers:
            - goern
            - fridex
            - bissenbay
          assignees:
            - sesheta
          labels: [bot]
          changelog_file: true

  - slug: thoth-station/package-extract
    token: "{KEBECHET_TOKEN}"
    managers:
      - name: pipfile-requirements
      - name: update
        configuration:
          labels: [bot]
      - name: info
      - name: version
        configuration:
          maintainers:
            - goern
            - fridex
          assignees:
            - sesheta
          labels: [bot]
          changelog_file: true

  - slug: thoth-station/package-releases-job
    token: "{KEBECHET_TOKEN}"
    managers:
      - name: update
        configuration:
          labels: [bot]
      - name: info
      - name: version
        configuration:
          maintainers:
            - goern
            - fridex
          assignees:
            - sesheta
          labels: [bot]
          changelog_file: true

  - slug: thoth-station/result-api
    token: "{KEBECHET_TOKEN}"
    managers:
      - name: update
        configuration:
          labels: [bot]
      - name: info
      - name: version
        configuration:
          maintainers:
            - goern
            - fridex
          assignees:
            - sesheta
          labels: [bot]
          changelog_file: true

  - slug: thoth-station/user-api
    token: "{KEBECHET_TOKEN}"
    managers:
      - name: update
        configuration:
          labels: [bot]
      - name: info
      - name: version
        configuration:
          maintainers:
            - goern
            - fridex
          assignees:
            - sesheta
          labels: [bot]
          changelog_file: true

  - slug: thoth-station/management-api
    token: "{KEBECHET_TOKEN}"
    managers:
      - name: update
        configuration:
          labels: [bot]
      - name: info
      - name: version
        configuration:
          maintainers:
            - fridex
            - goern
          assignees:
            - sesheta
          labels: [bot]
          changelog_file: true

  - slug: thoth-station/messaging
    token: "{KEBECHET_TOKEN}"
    managers:
      - name: update
        configuration:
          labels: [bot]
      - name: info
      - name: version
        configuration:
          maintainers:
            - goern
            - fridex
          assignees:
            - sesheta
          labels: [bot]
          changelog_file: true

  - slug: thoth-station/thamos
    token: "{KEBECHET_TOKEN}"
    managers:
      - name: pipfile-requirements
      - name: update
        configuration:
          labels: [bot]
      - name: info
      - name: version
        configuration:
          maintainers:
            - goern
            - fridex
          assignees:
            - sesheta
          labels: [bot]
          changelog_file: true

  - slug: thoth-station/kebechet
    token: "{KEBECHET_TOKEN}"
    managers:
      - name: pipfile-requirements
      - name: update
        configuration:
          labels: [bot]
      - name: info
      - name: version
        configuration:
          maintainers:
            - goern
            - fridex
          assignees:
            - sesheta
          labels: [bot]
          changelog_file: true

  - slug: thoth-station/jupyter-notebook
    token: "{KEBECHET_TOKEN}"
    managers:
      - name: update
        configuration:
          labels: [bot]
      - name: info
      - name: version
        configuration:
          maintainers:
            - goern
            - fridex
          assignees:
            - sesheta
          labels: [bot]
          changelog_file: true

  - slug: thoth-station/init-job
    token: "{KEBECHET_TOKEN}"
    managers:
      - name: update
        configuration:
          labels: [bot]
      - name: info

  - slug: thoth-station/graph-backup-job
    token: "{KEBECHET_TOKEN}"
    managers:
      - name: update
        configuration:
          labels: [bot]
      - name: info

  - slug: thoth-station/srcops-testing
    token: "{KEBECHET_TOKEN}"
    managers:
      - name: update
        configuration:
          labels: [bot]
      - name: info
      - name: version
        configuration:
          maintainers:
            - goern
            - fridex
          assignees:
            - sesheta
          labels: [bot]

  - slug: thoth-station/cve-update-job
    token: "{KEBECHET_TOKEN}"
    managers:
      - name: update
        configuration:
          labels: [bot]
      - name: info

  - slug: thoth-station/graph-sync-operator
    token: "{KEBECHET_TOKEN}"
    managers:
      - name: update
        configuration:
          labels: [bot]

  - slug: thoth-station/workload-operator
    token: "{KEBECHET_TOKEN}"
    managers:
      - name: update
        configuration:
          labels: [bot]

  - slug: thoth-station/invectio
    token: "{KEBECHET_TOKEN}"
    managers:
      - name: pipfile-requirements
      - name: update
        configuration:
          labels: [bot]
      - name: info
      - name: version
        configuration:
          maintainers:
            - goern
            - fridex
          assignees:
            - sesheta
          labels: [bot]
          changelog_file: true

  - slug: thoth-station/amun-api
    token: "{KEBECHET_TOKEN}"
    managers:
      - name: update
        configuration:
          labels: [bot]
      - name: info

  - slug: thoth-station/amun-client
    token: "{KEBECHET_TOKEN}"
    managers:
      - name: pipfile-requirements
      - name: update
        configuration:
          labels: [bot]
      - name: info
      - name: version
        configuration:
          maintainers:
            - fridex
            - goern
            - pacospace
          assignees:
            - sesheta
          labels: [bot]
          changelog_file: true

  - slug: thoth-station/metrics-exporter
    token: "{KEBECHET_TOKEN}"
    managers:
      - name: update
        configuration:
          labels: [bot]
      - name: info
      - name: version
        configuration:
          maintainers:
            - fridex
            - goern
          assignees:
            - sesheta
          labels: [bot]
          changelog_file: true

  - slug: thoth-station/build-watcher
    token: "{KEBECHET_TOKEN}"
    managers:
      - name: update
        configuration:
          labels: [bot]
      - name: info

  - slug: thoth-station/stub-api
    token: "{KEBECHET_TOKEN}"
    managers:
      - name: update
        configuration:
          labels: [bot]
      - name: info
      - name: version
        configuration:
          maintainers:
            - goern
            - harshad16
            - fridex
          assignees:
            - sesheta
          labels: [bot]
          changelog_file: false

  - slug: thoth-station/thoth-pybench
    token: "{KEBECHET_TOKEN}"
    managers:
      - name: info
      - name: version
        configuration:
          maintainers:
            - pacospace
            - goern
            - fridex
          assignees:
            - sesheta
          labels: [bot]
          changelog_file: false

  - slug: thoth-station/s2i-thoth
    token: "{KEBECHET_TOKEN}"
    managers:
      - name: version
        configuration:
          maintainers:
            - harshad16
            - goern
            - fridex
          assignees:
            - sesheta
          labels: [bot]
          changelog_file: false

<<<<<<< HEAD
  - slug: thoth-station/s2i
    token: "{KEBECHET_TOKEN}"
    managers:
      - name: info
      - name: update
        configuration:
          labels: [bot]
      - name: version
        configuration:
          maintainers:
            - harshad16
            - goern
            - fridex
          assignees:
            - sesheta
          labels: [bot]
          changelog_file: false
=======
  - slug: thoth-station/package-update-job
    token: "{KEBECHET_TOKEN}"
    managers:
      - name: update
        configuration:
          labels: [bot]
      - name: info
>>>>>>> acccd61b
<|MERGE_RESOLUTION|>--- conflicted
+++ resolved
@@ -552,7 +552,6 @@
           labels: [bot]
           changelog_file: false
 
-<<<<<<< HEAD
   - slug: thoth-station/s2i
     token: "{KEBECHET_TOKEN}"
     managers:
@@ -570,12 +569,11 @@
             - sesheta
           labels: [bot]
           changelog_file: false
-=======
+
   - slug: thoth-station/package-update-job
     token: "{KEBECHET_TOKEN}"
     managers:
       - name: update
         configuration:
           labels: [bot]
-      - name: info
->>>>>>> acccd61b
+      - name: info