---
repositories:
  - slug: thoth-station/adviser
    token: '{KEBECHET_TOKEN}'
    managers:
      - name: pipfile-requirements
      - name: update
        configuration:
          labels: [bot]
      - name: info
      - name: version
        configuration:
          maintainers:
            - goern
            - fridex
          assignees:
            - sesheta
          labels: [bot]
<<<<<<< HEAD
  - <<: *update_config
    slug: thoth-station/analyzer
  - <<: *update_config
    slug: thoth-station/cleanup-job
  - <<: *update_config
    slug: thoth-station/common
  - <<: *update_config
    slug: thoth-station/graph-refresh-job
  - <<: *update_config
    slug: thoth-station/graph-sync-job
  - <<: *update_config
    slug: thoth-station/lab
  - <<: *update_config
    slug: thoth-station/package-extract
  - <<: *update_config
    slug: thoth-station/package-releases-job
  - <<: *update_config
    slug: thoth-station/result-api
  - <<: *update_config
    slug: thoth-station/solver
  - <<: *update_config
    slug: thoth-station/storages
  - <<: *update_config
    slug: thoth-station/user-api
  - <<: *update_config
    slug: thoth-station/kebechet
  - <<: *update_config
    slug: thoth-station/jupyter-notebook
  - <<: *update_config
    slug: thoth-station/sesheta
  - slug: user-cont/conu
    token: '{KEBECHET_TOKEN}'
    managers:
      - name: update
        configuration:
          labels: 
            - bot
            - thoth-station
            - kebechet
=======

  - slug: thoth-station/analyzer
    token: '{KEBECHET_TOKEN}'
    managers:
      - name: pipfile-requirements
      - name: update
        configuration:
          labels: [bot]
      - name: info
      - name: version
        configuration:
          maintainers:
            - goern
            - fridex
          assignees:
            - sesheta
          labels: [bot]

  - slug: thoth-station/cleanup-job
    token: '{KEBECHET_TOKEN}'
    managers:
      - name: update
        configuration:
          labels: [bot]
      - name: info
      - name: version
        configuration:
          maintainers:
            - goern
            - fridex
          assignees:
            - sesheta
          labels: [bot]

  - slug: thoth-station/common
    token: '{KEBECHET_TOKEN}'
    managers:
      - name: pipfile-requirements
      - name: update
        configuration:
          labels: [bot]
      - name: info
      - name: version
        configuration:
          maintainers:
            - goern
            - fridex
          assignees:
            - sesheta
          labels: [bot]

  - slug: thoth-station/graph-refresh-job
    token: '{KEBECHET_TOKEN}'
    managers:
      - name: update
        configuration:
          labels: [bot]
      - name: info
      - name: version
        configuration:
          maintainers:
            - goern
            - fridex
          assignees:
            - sesheta
          labels: [bot]

  - slug: thoth-station/graph-sync-job
    token: '{KEBECHET_TOKEN}'
    managers:
      - name: update
        configuration:
          labels: [bot]
      - name: info
      - name: version
        configuration:
          maintainers:
            - goern
            - fridex
          assignees:
            - sesheta
          labels: [bot]

  - slug: thoth-station/lab
    token: '{KEBECHET_TOKEN}'
    managers:
      - name: pipfile-requirements
      - name: update
        configuration:
          labels: [bot]
      - name: info
      - name: version
        configuration:
          maintainers:
            - goern
            - fridex
          assignees:
            - sesheta
          labels: [bot]

  - slug: thoth-station/package-extract
    token: '{KEBECHET_TOKEN}'
    managers:
      - name: pipfile-requirements
      - name: update
        configuration:
          labels: [bot]
      - name: info
      - name: version
        configuration:
          maintainers:
            - goern
            - fridex
          assignees:
            - sesheta
          labels: [bot]

  - slug: thoth-station/package-releases-job
    token: '{KEBECHET_TOKEN}'
    managers:
      - name: update
        configuration:
          labels: [bot]
      - name: info
      - name: version
        configuration:
          maintainers:
            - goern
            - fridex
          assignees:
            - sesheta
          labels: [bot]

  - slug: thoth-station/result-api
    token: '{KEBECHET_TOKEN}'
    managers:
      - name: update
        configuration:
          labels: [bot]
      - name: info
      - name: version
        configuration:
          maintainers:
            - goern
            - fridex
          assignees:
            - sesheta
          labels: [bot]

  - slug: thoth-station/solver
    token: '{KEBECHET_TOKEN}'
    managers:
      - name: pipfile-requirements
      - name: update
        configuration:
          labels: [bot]
      - name: info
      - name: version
        configuration:
          maintainers:
            - goern
            - fridex
          assignees:
            - sesheta
          labels: [bot]

  - slug: thoth-station/storages
    token: '{KEBECHET_TOKEN}'
    managers:
      - name: pipfile-requirements
      - name: update
        configuration:
          labels: [bot]
      - name: info
      - name: version
        configuration:
          maintainers:
            - goern
            - fridex
          assignees:
            - sesheta
          labels: [bot]

  - slug: thoth-station/user-api
    token: '{KEBECHET_TOKEN}'
    managers:
      - name: update
        configuration:
          labels: [bot]
      - name: info
      - name: version
        configuration:
          maintainers:
            - goern
            - fridex
          assignees:
            - sesheta
          labels: [bot]

  - slug: thoth-station/kebechet
    token: '{KEBECHET_TOKEN}'
    managers:
      - name: pipfile-requirements
      - name: update
        configuration:
          labels: [bot]
      - name: info
      - name: version
        configuration:
          maintainers:
            - goern
            - fridex
          assignees:
            - sesheta
          labels: [bot]

  - slug: thoth-station/jupyter-notebook
    token: '{KEBECHET_TOKEN}'
    managers:
      - name: update
        configuration:
          labels: [bot]
      - name: info
      - name: version
        configuration:
          maintainers:
            - goern
            - fridex
          assignees:
            - sesheta
          labels: [bot]

  - slug: thoth-station/sesheta
    token: '{KEBECHET_TOKEN}'
    managers:
      - name: update
        configuration:
          labels: [bot]
      - name: info
      - name: version
        configuration:
          maintainers:
            - goern
            - fridex
          assignees:
            - sesheta
          labels: [bot]

  - slug: thoth-station/srcops-testing
    token: '{KEBECHET_TOKEN}'
    managers:
      - name: update
        configuration:
          labels: [bot]
      - name: info
      - name: version
        configuration:
          maintainers:
            - goern
            - fridex
          assignees:
            - sesheta
          labels: [bot]

  - slug: thoth-station/cve-update-job
    token: '{KEBECHET_TOKEN}'
    managers:
      - name: update
        configuration:
          labels: [bot]
      - name: info
>>>>>>> 3e9bedfa
<|MERGE_RESOLUTION|>--- conflicted
+++ resolved
@@ -16,37 +16,278 @@
           assignees:
             - sesheta
           labels: [bot]
-<<<<<<< HEAD
-  - <<: *update_config
-    slug: thoth-station/analyzer
-  - <<: *update_config
-    slug: thoth-station/cleanup-job
-  - <<: *update_config
-    slug: thoth-station/common
-  - <<: *update_config
-    slug: thoth-station/graph-refresh-job
-  - <<: *update_config
-    slug: thoth-station/graph-sync-job
-  - <<: *update_config
-    slug: thoth-station/lab
-  - <<: *update_config
-    slug: thoth-station/package-extract
-  - <<: *update_config
-    slug: thoth-station/package-releases-job
-  - <<: *update_config
-    slug: thoth-station/result-api
-  - <<: *update_config
-    slug: thoth-station/solver
-  - <<: *update_config
-    slug: thoth-station/storages
-  - <<: *update_config
-    slug: thoth-station/user-api
-  - <<: *update_config
-    slug: thoth-station/kebechet
-  - <<: *update_config
-    slug: thoth-station/jupyter-notebook
-  - <<: *update_config
-    slug: thoth-station/sesheta
+
+  - slug: thoth-station/analyzer
+    token: '{KEBECHET_TOKEN}'
+    managers:
+      - name: pipfile-requirements
+      - name: update
+        configuration:
+          labels: [bot]
+      - name: info
+      - name: version
+        configuration:
+          maintainers:
+            - goern
+            - fridex
+          assignees:
+            - sesheta
+          labels: [bot]
+
+  - slug: thoth-station/cleanup-job
+    token: '{KEBECHET_TOKEN}'
+    managers:
+      - name: update
+        configuration:
+          labels: [bot]
+      - name: info
+      - name: version
+        configuration:
+          maintainers:
+            - goern
+            - fridex
+          assignees:
+            - sesheta
+          labels: [bot]
+
+  - slug: thoth-station/common
+    token: '{KEBECHET_TOKEN}'
+    managers:
+      - name: pipfile-requirements
+      - name: update
+        configuration:
+          labels: [bot]
+      - name: info
+      - name: version
+        configuration:
+          maintainers:
+            - goern
+            - fridex
+          assignees:
+            - sesheta
+          labels: [bot]
+
+  - slug: thoth-station/graph-refresh-job
+    token: '{KEBECHET_TOKEN}'
+    managers:
+      - name: update
+        configuration:
+          labels: [bot]
+      - name: info
+      - name: version
+        configuration:
+          maintainers:
+            - goern
+            - fridex
+          assignees:
+            - sesheta
+          labels: [bot]
+
+  - slug: thoth-station/graph-sync-job
+    token: '{KEBECHET_TOKEN}'
+    managers:
+      - name: update
+        configuration:
+          labels: [bot]
+      - name: info
+      - name: version
+        configuration:
+          maintainers:
+            - goern
+            - fridex
+          assignees:
+            - sesheta
+          labels: [bot]
+
+  - slug: thoth-station/lab
+    token: '{KEBECHET_TOKEN}'
+    managers:
+      - name: pipfile-requirements
+      - name: update
+        configuration:
+          labels: [bot]
+      - name: info
+      - name: version
+        configuration:
+          maintainers:
+            - goern
+            - fridex
+          assignees:
+            - sesheta
+          labels: [bot]
+
+  - slug: thoth-station/package-extract
+    token: '{KEBECHET_TOKEN}'
+    managers:
+      - name: pipfile-requirements
+      - name: update
+        configuration:
+          labels: [bot]
+      - name: info
+      - name: version
+        configuration:
+          maintainers:
+            - goern
+            - fridex
+          assignees:
+            - sesheta
+          labels: [bot]
+
+  - slug: thoth-station/package-releases-job
+    token: '{KEBECHET_TOKEN}'
+    managers:
+      - name: update
+        configuration:
+          labels: [bot]
+      - name: info
+      - name: version
+        configuration:
+          maintainers:
+            - goern
+            - fridex
+          assignees:
+            - sesheta
+          labels: [bot]
+
+  - slug: thoth-station/result-api
+    token: '{KEBECHET_TOKEN}'
+    managers:
+      - name: update
+        configuration:
+          labels: [bot]
+      - name: info
+      - name: version
+        configuration:
+          maintainers:
+            - goern
+            - fridex
+          assignees:
+            - sesheta
+          labels: [bot]
+
+  - slug: thoth-station/solver
+    token: '{KEBECHET_TOKEN}'
+    managers:
+      - name: pipfile-requirements
+      - name: update
+        configuration:
+          labels: [bot]
+      - name: info
+      - name: version
+        configuration:
+          maintainers:
+            - goern
+            - fridex
+          assignees:
+            - sesheta
+          labels: [bot]
+
+  - slug: thoth-station/storages
+    token: '{KEBECHET_TOKEN}'
+    managers:
+      - name: pipfile-requirements
+      - name: update
+        configuration:
+          labels: [bot]
+      - name: info
+      - name: version
+        configuration:
+          maintainers:
+            - goern
+            - fridex
+          assignees:
+            - sesheta
+          labels: [bot]
+
+  - slug: thoth-station/user-api
+    token: '{KEBECHET_TOKEN}'
+    managers:
+      - name: update
+        configuration:
+          labels: [bot]
+      - name: info
+      - name: version
+        configuration:
+          maintainers:
+            - goern
+            - fridex
+          assignees:
+            - sesheta
+          labels: [bot]
+
+  - slug: thoth-station/kebechet
+    token: '{KEBECHET_TOKEN}'
+    managers:
+      - name: pipfile-requirements
+      - name: update
+        configuration:
+          labels: [bot]
+      - name: info
+      - name: version
+        configuration:
+          maintainers:
+            - goern
+            - fridex
+          assignees:
+            - sesheta
+          labels: [bot]
+
+  - slug: thoth-station/jupyter-notebook
+    token: '{KEBECHET_TOKEN}'
+    managers:
+      - name: update
+        configuration:
+          labels: [bot]
+      - name: info
+      - name: version
+        configuration:
+          maintainers:
+            - goern
+            - fridex
+          assignees:
+            - sesheta
+          labels: [bot]
+
+  - slug: thoth-station/sesheta
+    token: '{KEBECHET_TOKEN}'
+    managers:
+      - name: update
+        configuration:
+          labels: [bot]
+      - name: info
+      - name: version
+        configuration:
+          maintainers:
+            - goern
+            - fridex
+          assignees:
+            - sesheta
+          labels: [bot]
+
+  - slug: thoth-station/srcops-testing
+    token: '{KEBECHET_TOKEN}'
+    managers:
+      - name: update
+        configuration:
+          labels: [bot]
+      - name: info
+      - name: version
+        configuration:
+          maintainers:
+            - goern
+            - fridex
+          assignees:
+            - sesheta
+          labels: [bot]
+
+  - slug: thoth-station/cve-update-job
+    token: '{KEBECHET_TOKEN}'
+    managers:
+      - name: update
+        configuration:
+          labels: [bot]
+      - name: info
+
   - slug: user-cont/conu
     token: '{KEBECHET_TOKEN}'
     managers:
@@ -55,277 +296,4 @@
           labels: 
             - bot
             - thoth-station
-            - kebechet
-=======
-
-  - slug: thoth-station/analyzer
-    token: '{KEBECHET_TOKEN}'
-    managers:
-      - name: pipfile-requirements
-      - name: update
-        configuration:
-          labels: [bot]
-      - name: info
-      - name: version
-        configuration:
-          maintainers:
-            - goern
-            - fridex
-          assignees:
-            - sesheta
-          labels: [bot]
-
-  - slug: thoth-station/cleanup-job
-    token: '{KEBECHET_TOKEN}'
-    managers:
-      - name: update
-        configuration:
-          labels: [bot]
-      - name: info
-      - name: version
-        configuration:
-          maintainers:
-            - goern
-            - fridex
-          assignees:
-            - sesheta
-          labels: [bot]
-
-  - slug: thoth-station/common
-    token: '{KEBECHET_TOKEN}'
-    managers:
-      - name: pipfile-requirements
-      - name: update
-        configuration:
-          labels: [bot]
-      - name: info
-      - name: version
-        configuration:
-          maintainers:
-            - goern
-            - fridex
-          assignees:
-            - sesheta
-          labels: [bot]
-
-  - slug: thoth-station/graph-refresh-job
-    token: '{KEBECHET_TOKEN}'
-    managers:
-      - name: update
-        configuration:
-          labels: [bot]
-      - name: info
-      - name: version
-        configuration:
-          maintainers:
-            - goern
-            - fridex
-          assignees:
-            - sesheta
-          labels: [bot]
-
-  - slug: thoth-station/graph-sync-job
-    token: '{KEBECHET_TOKEN}'
-    managers:
-      - name: update
-        configuration:
-          labels: [bot]
-      - name: info
-      - name: version
-        configuration:
-          maintainers:
-            - goern
-            - fridex
-          assignees:
-            - sesheta
-          labels: [bot]
-
-  - slug: thoth-station/lab
-    token: '{KEBECHET_TOKEN}'
-    managers:
-      - name: pipfile-requirements
-      - name: update
-        configuration:
-          labels: [bot]
-      - name: info
-      - name: version
-        configuration:
-          maintainers:
-            - goern
-            - fridex
-          assignees:
-            - sesheta
-          labels: [bot]
-
-  - slug: thoth-station/package-extract
-    token: '{KEBECHET_TOKEN}'
-    managers:
-      - name: pipfile-requirements
-      - name: update
-        configuration:
-          labels: [bot]
-      - name: info
-      - name: version
-        configuration:
-          maintainers:
-            - goern
-            - fridex
-          assignees:
-            - sesheta
-          labels: [bot]
-
-  - slug: thoth-station/package-releases-job
-    token: '{KEBECHET_TOKEN}'
-    managers:
-      - name: update
-        configuration:
-          labels: [bot]
-      - name: info
-      - name: version
-        configuration:
-          maintainers:
-            - goern
-            - fridex
-          assignees:
-            - sesheta
-          labels: [bot]
-
-  - slug: thoth-station/result-api
-    token: '{KEBECHET_TOKEN}'
-    managers:
-      - name: update
-        configuration:
-          labels: [bot]
-      - name: info
-      - name: version
-        configuration:
-          maintainers:
-            - goern
-            - fridex
-          assignees:
-            - sesheta
-          labels: [bot]
-
-  - slug: thoth-station/solver
-    token: '{KEBECHET_TOKEN}'
-    managers:
-      - name: pipfile-requirements
-      - name: update
-        configuration:
-          labels: [bot]
-      - name: info
-      - name: version
-        configuration:
-          maintainers:
-            - goern
-            - fridex
-          assignees:
-            - sesheta
-          labels: [bot]
-
-  - slug: thoth-station/storages
-    token: '{KEBECHET_TOKEN}'
-    managers:
-      - name: pipfile-requirements
-      - name: update
-        configuration:
-          labels: [bot]
-      - name: info
-      - name: version
-        configuration:
-          maintainers:
-            - goern
-            - fridex
-          assignees:
-            - sesheta
-          labels: [bot]
-
-  - slug: thoth-station/user-api
-    token: '{KEBECHET_TOKEN}'
-    managers:
-      - name: update
-        configuration:
-          labels: [bot]
-      - name: info
-      - name: version
-        configuration:
-          maintainers:
-            - goern
-            - fridex
-          assignees:
-            - sesheta
-          labels: [bot]
-
-  - slug: thoth-station/kebechet
-    token: '{KEBECHET_TOKEN}'
-    managers:
-      - name: pipfile-requirements
-      - name: update
-        configuration:
-          labels: [bot]
-      - name: info
-      - name: version
-        configuration:
-          maintainers:
-            - goern
-            - fridex
-          assignees:
-            - sesheta
-          labels: [bot]
-
-  - slug: thoth-station/jupyter-notebook
-    token: '{KEBECHET_TOKEN}'
-    managers:
-      - name: update
-        configuration:
-          labels: [bot]
-      - name: info
-      - name: version
-        configuration:
-          maintainers:
-            - goern
-            - fridex
-          assignees:
-            - sesheta
-          labels: [bot]
-
-  - slug: thoth-station/sesheta
-    token: '{KEBECHET_TOKEN}'
-    managers:
-      - name: update
-        configuration:
-          labels: [bot]
-      - name: info
-      - name: version
-        configuration:
-          maintainers:
-            - goern
-            - fridex
-          assignees:
-            - sesheta
-          labels: [bot]
-
-  - slug: thoth-station/srcops-testing
-    token: '{KEBECHET_TOKEN}'
-    managers:
-      - name: update
-        configuration:
-          labels: [bot]
-      - name: info
-      - name: version
-        configuration:
-          maintainers:
-            - goern
-            - fridex
-          assignees:
-            - sesheta
-          labels: [bot]
-
-  - slug: thoth-station/cve-update-job
-    token: '{KEBECHET_TOKEN}'
-    managers:
-      - name: update
-        configuration:
-          labels: [bot]
-      - name: info
->>>>>>> 3e9bedfa
+            - kebechet