{
    "_meta": {
        "hash": {
            "sha256": "6b554da7654118f622db4baad861da4f5954a923e4e737514500b2f879103327"
        },
        "pipfile-spec": 6,
        "requires": {
            "python_version": "3.6"
        },
        "sources": [
            {
                "name": "pypi",
                "url": "https://pypi.org/simple",
                "verify_ssl": true
            }
        ]
    },
    "default": {
        "aiohttp": {
            "hashes": [
                "sha256:1e984191d1ec186881ffaed4581092ba04f7c61582a177b187d3a2f07ed9719e",
                "sha256:259ab809ff0727d0e834ac5e8a283dc5e3e0ecc30c4d80b3cd17a4139ce1f326",
                "sha256:2f4d1a4fdce595c947162333353d4a44952a724fba9ca3205a3df99a33d1307a",
                "sha256:32e5f3b7e511aa850829fbe5aa32eb455e5534eaa4b1ce93231d00e2f76e5654",
                "sha256:344c780466b73095a72c616fac5ea9c4665add7fc129f285fbdbca3cccf4612a",
                "sha256:460bd4237d2dbecc3b5ed57e122992f60188afe46e7319116da5eb8a9dfedba4",
                "sha256:4c6efd824d44ae697814a2a85604d8e992b875462c6655da161ff18fd4f29f17",
                "sha256:50aaad128e6ac62e7bf7bd1f0c0a24bc968a0c0590a726d5a955af193544bcec",
                "sha256:6206a135d072f88da3e71cc501c59d5abffa9d0bb43269a6dcd28d66bfafdbdd",
                "sha256:65f31b622af739a802ca6fd1a3076fd0ae523f8485c52924a89561ba10c49b48",
                "sha256:ae55bac364c405caa23a4f2d6cfecc6a0daada500274ffca4a9230e7129eac59",
                "sha256:b778ce0c909a2653741cb4b1ac7015b5c130ab9c897611df43ae6a58523cb965"
            ],
            "markers": "python_full_version >= '3.5.3'",
            "version": "==3.6.2"
        },
        "appdirs": {
            "hashes": [
                "sha256:7d5d0167b2b1ba821647616af46a749d1c653740dd0d2415100fe26e27afdf41",
                "sha256:a841dacd6b99318a741b166adb07e19ee71a274450e68237b4650ca1055ab128"
            ],
            "version": "==1.4.4"
        },
        "argo-workflows": {
            "hashes": [
                "sha256:00a0c0e14ecccd9694b14cce9895e83a161929818ccf2c4c6d1e3681762d9539",
                "sha256:1d36d0e56c472c9af98cdfc21a0a9d3087227ee8d118310f2ac6649df124c5d5"
            ],
            "version": "==2.1.4"
        },
        "async-timeout": {
            "hashes": [
                "sha256:0c3c816a028d47f659d6ff5c745cb2acf1f966da1fe5c19c77a70282b25f4c5f",
                "sha256:4291ca197d287d274d0b6cb5d6f8f8f82d434ed288f962539ff18cc9012f9ea3"
            ],
            "markers": "python_full_version >= '3.5.3'",
            "version": "==3.0.1"
        },
        "attrdict": {
            "hashes": [
                "sha256:35c90698b55c683946091177177a9e9c0713a0860f0e049febd72649ccd77b70",
                "sha256:9432e3498c74ff7e1b20b3d93b45d766b71cbffa90923496f82c4ae38b92be34"
            ],
            "version": "==2.0.1"
        },
        "attrs": {
            "hashes": [
                "sha256:08a96c641c3a74e44eb59afb61a24f2cb9f4d7188748e76ba4bb5edfa3cb7d1c",
                "sha256:f7b7ce16570fe9965acd6d30101a28f62fb4a7f9e926b3bbc9b61f8b04247e72"
            ],
            "markers": "python_version >= '2.7' and python_version not in '3.0, 3.1, 3.2, 3.3'",
            "version": "==19.3.0"
        },
        "beautifulsoup4": {
            "hashes": [
                "sha256:194ec62a25438adcb3fdb06378b26559eda1ea8a747367d34c33cef9c7f48d57",
                "sha256:90f8e61121d6ae58362ce3bed8cd997efb00c914eae0ff3d363c32f9a9822d10",
                "sha256:f0abd31228055d698bb392a826528ea08ebb9959e6bea17c606fd9c9009db938"
            ],
            "version": "==4.6.3"
        },
        "cachetools": {
            "hashes": [
                "sha256:513d4ff98dd27f85743a8dc0e92f55ddb1b49e060c2d5961512855cda2c01a98",
                "sha256:bbaa39c3dede00175df2dc2b03d0cf18dd2d32a7de7beb68072d13043c9edb20"
            ],
            "markers": "python_version ~= '3.5'",
            "version": "==4.1.1"
        },
        "certifi": {
            "hashes": [
                "sha256:5930595817496dd21bb8dc35dad090f1c2cd0adfaf21204bf6732ca5d8ee34d3",
                "sha256:8fc0819f1f30ba15bdb34cceffb9ef04d99f420f68eb75d901e9560b8749fc41"
            ],
            "version": "==2020.6.20"
        },
        "cffi": {
            "hashes": [
                "sha256:0da50dcbccd7cb7e6c741ab7912b2eff48e85af217d72b57f80ebc616257125e",
                "sha256:12a453e03124069b6896107ee133ae3ab04c624bb10683e1ed1c1663df17c13c",
                "sha256:15419020b0e812b40d96ec9d369b2bc8109cc3295eac6e013d3261343580cc7e",
                "sha256:15a5f59a4808f82d8ec7364cbace851df591c2d43bc76bcbe5c4543a7ddd1bf1",
                "sha256:23e44937d7695c27c66a54d793dd4b45889a81b35c0751ba91040fe825ec59c4",
                "sha256:29c4688ace466a365b85a51dcc5e3c853c1d283f293dfcc12f7a77e498f160d2",
                "sha256:57214fa5430399dffd54f4be37b56fe22cedb2b98862550d43cc085fb698dc2c",
                "sha256:577791f948d34d569acb2d1add5831731c59d5a0c50a6d9f629ae1cefd9ca4a0",
                "sha256:6539314d84c4d36f28d73adc1b45e9f4ee2a89cdc7e5d2b0a6dbacba31906798",
                "sha256:65867d63f0fd1b500fa343d7798fa64e9e681b594e0a07dc934c13e76ee28fb1",
                "sha256:672b539db20fef6b03d6f7a14b5825d57c98e4026401fce838849f8de73fe4d4",
                "sha256:6843db0343e12e3f52cc58430ad559d850a53684f5b352540ca3f1bc56df0731",
                "sha256:7057613efefd36cacabbdbcef010e0a9c20a88fc07eb3e616019ea1692fa5df4",
                "sha256:76ada88d62eb24de7051c5157a1a78fd853cca9b91c0713c2e973e4196271d0c",
                "sha256:837398c2ec00228679513802e3744d1e8e3cb1204aa6ad408b6aff081e99a487",
                "sha256:8662aabfeab00cea149a3d1c2999b0731e70c6b5bac596d95d13f643e76d3d4e",
                "sha256:95e9094162fa712f18b4f60896e34b621df99147c2cee216cfa8f022294e8e9f",
                "sha256:99cc66b33c418cd579c0f03b77b94263c305c389cb0c6972dac420f24b3bf123",
                "sha256:9b219511d8b64d3fa14261963933be34028ea0e57455baf6781fe399c2c3206c",
                "sha256:ae8f34d50af2c2154035984b8b5fc5d9ed63f32fe615646ab435b05b132ca91b",
                "sha256:b9aa9d8818c2e917fa2c105ad538e222a5bce59777133840b93134022a7ce650",
                "sha256:bf44a9a0141a082e89c90e8d785b212a872db793a0080c20f6ae6e2a0ebf82ad",
                "sha256:c0b48b98d79cf795b0916c57bebbc6d16bb43b9fc9b8c9f57f4cf05881904c75",
                "sha256:da9d3c506f43e220336433dffe643fbfa40096d408cb9b7f2477892f369d5f82",
                "sha256:e4082d832e36e7f9b2278bc774886ca8207346b99f278e54c9de4834f17232f7",
                "sha256:e4b9b7af398c32e408c00eb4e0d33ced2f9121fd9fb978e6c1b57edd014a7d15",
                "sha256:e613514a82539fc48291d01933951a13ae93b6b444a88782480be32245ed4afa",
                "sha256:f5033952def24172e60493b68717792e3aebb387a8d186c43c020d9363ee7281"
            ],
            "version": "==1.14.2"
        },
        "chardet": {
            "hashes": [
                "sha256:84ab92ed1c4d4f16916e05906b6b75a6c0fb5db821cc65e70cbd64a3e2a5eaae",
                "sha256:fc323ffcaeaed0e0a02bf4d117757b98aed530d9ed4531e3e15460124c106691"
            ],
            "version": "==3.0.4"
        },
        "click": {
            "hashes": [
                "sha256:d2b5255c7c6349bc1bd1e59e08cd12acbbd63ce649f2588755783aa94dfb6b1a",
                "sha256:dacca89f4bfadd5de3d7489b7c8a566eee0d3676333fbb50030263894c38c0dc"
            ],
            "index": "pypi",
            "version": "==7.1.2"
        },
        "cryptography": {
            "hashes": [
                "sha256:0c608ff4d4adad9e39b5057de43657515c7da1ccb1807c3a27d4cf31fc923b4b",
                "sha256:0cbfed8ea74631fe4de00630f4bb592dad564d57f73150d6f6796a24e76c76cd",
                "sha256:124af7255ffc8e964d9ff26971b3a6153e1a8a220b9a685dc407976ecb27a06a",
                "sha256:384d7c681b1ab904fff3400a6909261cae1d0939cc483a68bdedab282fb89a07",
                "sha256:45741f5499150593178fc98d2c1a9c6722df88b99c821ad6ae298eff0ba1ae71",
                "sha256:4b9303507254ccb1181d1803a2080a798910ba89b1a3c9f53639885c90f7a756",
                "sha256:4d355f2aee4a29063c10164b032d9fa8a82e2c30768737a2fd56d256146ad559",
                "sha256:51e40123083d2f946794f9fe4adeeee2922b581fa3602128ce85ff813d85b81f",
                "sha256:8713ddb888119b0d2a1462357d5946b8911be01ddbf31451e1d07eaa5077a261",
                "sha256:8e924dbc025206e97756e8903039662aa58aa9ba357d8e1d8fc29e3092322053",
                "sha256:8ecef21ac982aa78309bb6f092d1677812927e8b5ef204a10c326fc29f1367e2",
                "sha256:8ecf9400d0893836ff41b6f977a33972145a855b6efeb605b49ee273c5e6469f",
                "sha256:9367d00e14dee8d02134c6c9524bb4bd39d4c162456343d07191e2a0b5ec8b3b",
                "sha256:a09fd9c1cca9a46b6ad4bea0a1f86ab1de3c0c932364dbcf9a6c2a5eeb44fa77",
                "sha256:ab49edd5bea8d8b39a44b3db618e4783ef84c19c8b47286bf05dfdb3efb01c83",
                "sha256:bea0b0468f89cdea625bb3f692cd7a4222d80a6bdafd6fb923963f2b9da0e15f",
                "sha256:bec7568c6970b865f2bcebbe84d547c52bb2abadf74cefce396ba07571109c67",
                "sha256:ce82cc06588e5cbc2a7df3c8a9c778f2cb722f56835a23a68b5a7264726bb00c",
                "sha256:dea0ba7fe6f9461d244679efa968d215ea1f989b9c1957d7f10c21e5c7c09ad6"
            ],
            "markers": "python_version >= '2.7' and python_version not in '3.0, 3.1, 3.2, 3.3, 3.4'",
            "version": "==3.0"
        },
        "daiquiri": {
            "hashes": [
                "sha256:0d5bf9c5719fbca4928dc2a882c165cd2b5c81be28f7f1626ced04c1c6b4aae2",
                "sha256:236183ba51f35f4ae0e23fd20119d0fa082995c08d77bd562dbc00ea8f504bf6"
            ],
            "index": "pypi",
            "version": "==2.1.1"
        },
        "delegator.py": {
            "hashes": [
                "sha256:814657d96b98a244c479e3d5f6e9e850ac333e85f807d6bc846e72bbb2537806",
                "sha256:e6cc9cedab9ae59b169ee0422e17231adedadb144e63c0b5a60e6ff8adf8521b"
            ],
            "index": "pypi",
            "version": "==0.1.1"
        },
        "deprecated": {
            "hashes": [
                "sha256:525ba66fb5f90b07169fdd48b6373c18f1ee12728ca277ca44567a367d9d7f74",
                "sha256:a766c1dccb30c5f6eb2b203f87edd1d8588847709c78589e1521d769addc8218"
            ],
            "markers": "python_version >= '2.7' and python_version not in '3.0, 3.1, 3.2, 3.3'",
            "version": "==1.2.10"
        },
        "dictdiffer": {
            "hashes": [
                "sha256:1adec0d67cdf6166bda96ae2934ddb5e54433998ceab63c984574d187cc563d2",
                "sha256:d79d9a39e459fe33497c858470ca0d2e93cb96621751de06d631856adfd9c390"
            ],
            "version": "==0.8.1"
        },
        "distlib": {
            "hashes": [
                "sha256:8c09de2c67b3e7deef7184574fc060ab8a793e7adbb183d942c389c8b13c52fb",
                "sha256:edf6116872c863e1aa9d5bb7cb5e05a022c519a4594dc703843343a9ddd9bff1"
            ],
            "version": "==0.3.1"
        },
        "distro": {
            "hashes": [
                "sha256:0e58756ae38fbd8fc3020d54badb8eae17c5b9dcbed388b17bb55b8a5928df92",
                "sha256:df74eed763e18d10d0da624258524ae80486432cd17392d9c3d96f5e83cd2799"
            ],
            "version": "==1.5.0"
        },
        "filelock": {
            "hashes": [
                "sha256:18d82244ee114f543149c66a6e0c14e9c4f8a1044b5cdaadd0f82159d6a6ff59",
                "sha256:929b7d63ec5b7d6b71b0fa5ac14e030b3f70b75747cef1b10da9b879fef15836"
            ],
            "version": "==3.0.12"
        },
        "gitdb": {
            "hashes": [
                "sha256:91f36bfb1ab7949b3b40e23736db18231bf7593edada2ba5c3a174a7b23657ac",
                "sha256:c9e1f2d0db7ddb9a704c2a0217be31214e91a4fe1dea1efad19ae42ba0c285c9"
            ],
            "markers": "python_version >= '3.4'",
            "version": "==4.0.5"
        },
        "gitpython": {
            "hashes": [
                "sha256:2db287d71a284e22e5c2846042d0602465c7434d910406990d5b74df4afb0858",
                "sha256:fa3b92da728a457dd75d62bb5f3eb2816d99a7fe6c67398e260637a40e3fafb5"
            ],
            "index": "pypi",
            "version": "==3.1.7"
        },
        "google-auth": {
            "hashes": [
                "sha256:2f34dd810090d0d4c9d5787c4ad7b4413d1fbfb941e13682c7a2298d3b6cdcc8",
                "sha256:ce1fb80b5c6d3dd038babcc43e221edeafefc72d983b3dc28b67b996f76f00b9"
            ],
            "markers": "python_version >= '2.7' and python_version not in '3.0, 3.1, 3.2, 3.3'",
            "version": "==1.20.1"
        },
        "idna": {
            "hashes": [
                "sha256:b307872f855b18632ce0c21c5e45be78c0ea7ae4c15c828c20788b26921eb3f6",
                "sha256:b97d804b1e9b523befed77c48dacec60e6dcb0b5391d57af6a65a312a90648c0"
            ],
            "markers": "python_version >= '2.7' and python_version not in '3.0, 3.1, 3.2, 3.3'",
            "version": "==2.10"
        },
        "idna-ssl": {
            "hashes": [
                "sha256:a933e3bb13da54383f9e8f35dc4f9cb9eb9b3b78c6b36f311254d6d0d92c6c7c"
            ],
            "markers": "python_version < '3.7'",
            "version": "==1.1.0"
        },
        "importlib-metadata": {
            "hashes": [
                "sha256:90bb658cdbbf6d1735b6341ce708fc7024a3e14e99ffdc5783edea9f9b077f83",
                "sha256:dc15b2969b4ce36305c51eebe62d418ac7791e9a157911d58bfb1f9ccd8e2070"
            ],
            "markers": "python_version < '3.8'",
            "version": "==1.7.0"
        },
        "importlib-resources": {
            "hashes": [
                "sha256:19f745a6eca188b490b1428c8d1d4a0d2368759f32370ea8fb89cad2ab1106c3",
                "sha256:d028f66b66c0d5732dae86ba4276999855e162a749c92620a38c1d779ed138a7"
            ],
            "markers": "python_version < '3.7'",
            "version": "==3.0.0"
        },
        "invectio": {
            "hashes": [
                "sha256:23131d513a6072a8443e81129cfeb186d679ab903bffe2d8c4a03d341e6448da",
                "sha256:f7e6934cdb6d45de99ef7a4e3f839b079a9549740d68efc5fe7a4bf56439f553"
            ],
            "version": "==0.0.7"
        },
        "jinja2": {
            "hashes": [
                "sha256:89aab215427ef59c34ad58735269eb58b1a5808103067f7bb9d5836c651b3bb0",
                "sha256:f0a4641d3cf955324a89c04f3d94663aa4d638abe8f733ecd3582848e1c37035"
            ],
            "markers": "python_version >= '2.7' and python_version not in '3.0, 3.1, 3.2, 3.3, 3.4'",
            "version": "==2.11.2"
        },
        "jsonformatter": {
            "hashes": [
                "sha256:c9d40c34eadc6fd72281f276645ba39efeccf1a21435971f11c424f956a5060d"
            ],
            "markers": "python_version >= '2.7'",
            "version": "==0.3.0"
        },
        "kubernetes": {
            "hashes": [
                "sha256:0e24771ceb63ae18ab0d6a7b31e208a0ace7941adae785260840b123888f706c",
                "sha256:70bff95703a09f0a67473a22d13be36a158ab6e8facc59e64454a26b14690908"
            ],
            "version": "==10.0.0"
        },
        "lxml": {
            "hashes": [
                "sha256:05a444b207901a68a6526948c7cc8f9fe6d6f24c70781488e32fd74ff5996e3f",
                "sha256:08fc93257dcfe9542c0a6883a25ba4971d78297f63d7a5a26ffa34861ca78730",
                "sha256:107781b213cf7201ec3806555657ccda67b1fccc4261fb889ef7fc56976db81f",
                "sha256:121b665b04083a1e85ff1f5243d4a93aa1aaba281bc12ea334d5a187278ceaf1",
                "sha256:1fa21263c3aba2b76fd7c45713d4428dbcc7644d73dcf0650e9d344e433741b3",
                "sha256:2b30aa2bcff8e958cd85d907d5109820b01ac511eae5b460803430a7404e34d7",
                "sha256:4b4a111bcf4b9c948e020fd207f915c24a6de3f1adc7682a2d92660eb4e84f1a",
                "sha256:5591c4164755778e29e69b86e425880f852464a21c7bb53c7ea453bbe2633bbe",
                "sha256:59daa84aef650b11bccd18f99f64bfe44b9f14a08a28259959d33676554065a1",
                "sha256:5a9c8d11aa2c8f8b6043d845927a51eb9102eb558e3f936df494e96393f5fd3e",
                "sha256:5dd20538a60c4cc9a077d3b715bb42307239fcd25ef1ca7286775f95e9e9a46d",
                "sha256:74f48ec98430e06c1fa8949b49ebdd8d27ceb9df8d3d1c92e1fdc2773f003f20",
                "sha256:786aad2aa20de3dbff21aab86b2fb6a7be68064cbbc0219bde414d3a30aa47ae",
                "sha256:7ad7906e098ccd30d8f7068030a0b16668ab8aa5cda6fcd5146d8d20cbaa71b5",
                "sha256:80a38b188d20c0524fe8959c8ce770a8fdf0e617c6912d23fc97c68301bb9aba",
                "sha256:8f0ec6b9b3832e0bd1d57af41f9238ea7709bbd7271f639024f2fc9d3bb01293",
                "sha256:92282c83547a9add85ad658143c76a64a8d339028926d7dc1998ca029c88ea6a",
                "sha256:94150231f1e90c9595ccc80d7d2006c61f90a5995db82bccbca7944fd457f0f6",
                "sha256:9dc9006dcc47e00a8a6a029eb035c8f696ad38e40a27d073a003d7d1443f5d88",
                "sha256:a76979f728dd845655026ab991df25d26379a1a8fc1e9e68e25c7eda43004bed",
                "sha256:aa8eba3db3d8761db161003e2d0586608092e217151d7458206e243be5a43843",
                "sha256:bea760a63ce9bba566c23f726d72b3c0250e2fa2569909e2d83cda1534c79443",
                "sha256:c3f511a3c58676147c277eff0224c061dd5a6a8e1373572ac817ac6324f1b1e0",
                "sha256:c9d317efde4bafbc1561509bfa8a23c5cab66c44d49ab5b63ff690f5159b2304",
                "sha256:cc411ad324a4486b142c41d9b2b6a722c534096963688d879ea6fa8a35028258",
                "sha256:cdc13a1682b2a6241080745b1953719e7fe0850b40a5c71ca574f090a1391df6",
                "sha256:cfd7c5dd3c35c19cec59c63df9571c67c6d6e5c92e0fe63517920e97f61106d1",
                "sha256:e1cacf4796b20865789083252186ce9dc6cc59eca0c2e79cca332bdff24ac481",
                "sha256:e70d4e467e243455492f5de463b72151cc400710ac03a0678206a5f27e79ddef",
                "sha256:ecc930ae559ea8a43377e8b60ca6f8d61ac532fc57efb915d899de4a67928efd",
                "sha256:f161af26f596131b63b236372e4ce40f3167c1b5b5d459b29d2514bd8c9dc9ee"
            ],
            "markers": "python_version >= '2.7' and python_version not in '3.0, 3.1, 3.2, 3.3, 3.4'",
            "version": "==4.5.2"
        },
        "markupsafe": {
            "hashes": [
                "sha256:00bc623926325b26bb9605ae9eae8a215691f33cae5df11ca5424f06f2d1f473",
                "sha256:09027a7803a62ca78792ad89403b1b7a73a01c8cb65909cd876f7fcebd79b161",
                "sha256:09c4b7f37d6c648cb13f9230d847adf22f8171b1ccc4d5682398e77f40309235",
                "sha256:1027c282dad077d0bae18be6794e6b6b8c91d58ed8a8d89a89d59693b9131db5",
                "sha256:13d3144e1e340870b25e7b10b98d779608c02016d5184cfb9927a9f10c689f42",
                "sha256:24982cc2533820871eba85ba648cd53d8623687ff11cbb805be4ff7b4c971aff",
                "sha256:29872e92839765e546828bb7754a68c418d927cd064fd4708fab9fe9c8bb116b",
                "sha256:43a55c2930bbc139570ac2452adf3d70cdbb3cfe5912c71cdce1c2c6bbd9c5d1",
                "sha256:46c99d2de99945ec5cb54f23c8cd5689f6d7177305ebff350a58ce5f8de1669e",
                "sha256:500d4957e52ddc3351cabf489e79c91c17f6e0899158447047588650b5e69183",
                "sha256:535f6fc4d397c1563d08b88e485c3496cf5784e927af890fb3c3aac7f933ec66",
                "sha256:596510de112c685489095da617b5bcbbac7dd6384aeebeda4df6025d0256a81b",
                "sha256:62fe6c95e3ec8a7fad637b7f3d372c15ec1caa01ab47926cfdf7a75b40e0eac1",
                "sha256:6788b695d50a51edb699cb55e35487e430fa21f1ed838122d722e0ff0ac5ba15",
                "sha256:6dd73240d2af64df90aa7c4e7481e23825ea70af4b4922f8ede5b9e35f78a3b1",
                "sha256:717ba8fe3ae9cc0006d7c451f0bb265ee07739daf76355d06366154ee68d221e",
                "sha256:79855e1c5b8da654cf486b830bd42c06e8780cea587384cf6545b7d9ac013a0b",
                "sha256:7c1699dfe0cf8ff607dbdcc1e9b9af1755371f92a68f706051cc8c37d447c905",
                "sha256:88e5fcfb52ee7b911e8bb6d6aa2fd21fbecc674eadd44118a9cc3863f938e735",
                "sha256:8defac2f2ccd6805ebf65f5eeb132adcf2ab57aa11fdf4c0dd5169a004710e7d",
                "sha256:98c7086708b163d425c67c7a91bad6e466bb99d797aa64f965e9d25c12111a5e",
                "sha256:9add70b36c5666a2ed02b43b335fe19002ee5235efd4b8a89bfcf9005bebac0d",
                "sha256:9bf40443012702a1d2070043cb6291650a0841ece432556f784f004937f0f32c",
                "sha256:ade5e387d2ad0d7ebf59146cc00c8044acbd863725f887353a10df825fc8ae21",
                "sha256:b00c1de48212e4cc9603895652c5c410df699856a2853135b3967591e4beebc2",
                "sha256:b1282f8c00509d99fef04d8ba936b156d419be841854fe901d8ae224c59f0be5",
                "sha256:b2051432115498d3562c084a49bba65d97cf251f5a331c64a12ee7e04dacc51b",
                "sha256:ba59edeaa2fc6114428f1637ffff42da1e311e29382d81b339c1817d37ec93c6",
                "sha256:c8716a48d94b06bb3b2524c2b77e055fb313aeb4ea620c8dd03a105574ba704f",
                "sha256:cd5df75523866410809ca100dc9681e301e3c27567cf498077e8551b6d20e42f",
                "sha256:cdb132fc825c38e1aeec2c8aa9338310d29d337bebbd7baa06889d09a60a1fa2",
                "sha256:e249096428b3ae81b08327a63a485ad0878de3fb939049038579ac0ef61e17e7",
                "sha256:e8313f01ba26fbbe36c7be1966a7b7424942f670f38e666995b88d012765b9be"
            ],
            "markers": "python_version >= '2.7' and python_version not in '3.0, 3.1, 3.2, 3.3'",
            "version": "==1.1.1"
        },
        "mock": {
            "hashes": [
                "sha256:3f9b2c0196c60d21838f307f5825a7b86b678cedc58ab9e50a8988187b4d81e0",
                "sha256:dd33eb70232b6118298d516bbcecd26704689c386594f0f3c4f13867b2c56f72"
            ],
            "markers": "python_version >= '3.6'",
            "version": "==4.0.2"
        },
        "multidict": {
            "hashes": [
                "sha256:1ece5a3369835c20ed57adadc663400b5525904e53bae59ec854a5d36b39b21a",
                "sha256:275ca32383bc5d1894b6975bb4ca6a7ff16ab76fa622967625baeebcf8079000",
                "sha256:3750f2205b800aac4bb03b5ae48025a64e474d2c6cc79547988ba1d4122a09e2",
                "sha256:4538273208e7294b2659b1602490f4ed3ab1c8cf9dbdd817e0e9db8e64be2507",
                "sha256:5141c13374e6b25fe6bf092052ab55c0c03d21bd66c94a0e3ae371d3e4d865a5",
                "sha256:51a4d210404ac61d32dada00a50ea7ba412e6ea945bbe992e4d7a595276d2ec7",
                "sha256:5cf311a0f5ef80fe73e4f4c0f0998ec08f954a6ec72b746f3c179e37de1d210d",
                "sha256:6513728873f4326999429a8b00fc7ceddb2509b01d5fd3f3be7881a257b8d463",
                "sha256:7388d2ef3c55a8ba80da62ecfafa06a1c097c18032a501ffd4cabbc52d7f2b19",
                "sha256:9456e90649005ad40558f4cf51dbb842e32807df75146c6d940b6f5abb4a78f3",
                "sha256:c026fe9a05130e44157b98fea3ab12969e5b60691a276150db9eda71710cd10b",
                "sha256:d14842362ed4cf63751648e7672f7174c9818459d169231d03c56e84daf90b7c",
                "sha256:e0d072ae0f2a179c375f67e3da300b47e1a83293c554450b29c900e50afaae87",
                "sha256:f07acae137b71af3bb548bd8da720956a3bc9f9a0b87733e0899226a2317aeb7",
                "sha256:fbb77a75e529021e7c4a8d4e823d88ef4d23674a202be4f5addffc72cbb91430",
                "sha256:fcfbb44c59af3f8ea984de67ec7c306f618a3ec771c2843804069917a8f2e255",
                "sha256:feed85993dbdb1dbc29102f50bca65bdc68f2c0c8d352468c25b54874f23c39d"
            ],
            "markers": "python_version >= '3.5'",
            "version": "==4.7.6"
        },
        "oauthlib": {
            "hashes": [
                "sha256:bee41cc35fcca6e988463cacc3bcb8a96224f470ca547e697b604cc697b2f889",
                "sha256:df884cd6cbe20e32633f1db1072e9356f53638e4361bef4e8b03c9127c9328ea"
            ],
            "markers": "python_version >= '2.7' and python_version not in '3.0, 3.1, 3.2, 3.3'",
            "version": "==3.1.0"
        },
        "ogr": {
            "hashes": [
                "sha256:95734a6630079b9cb13d814be45611d239d5834ca250fbf7e8e19676f58a1cd8",
                "sha256:d804efac7d9933ba01c8466af6462ad24e8e73f4a9ec40a0b74bf2f36da0cdb6"
            ],
            "markers": "python_version >= '3.6'",
            "version": "==0.13.0"
        },
        "openshift": {
            "hashes": [
                "sha256:d8462c4bc3eaaa5a11623d6d67048c3e0b16558fa23675ffd85157d66696ff39"
            ],
            "version": "==0.10.3"
        },
        "packaging": {
            "hashes": [
                "sha256:4357f74f47b9c12db93624a82154e9b120fa8293699949152b22065d556079f8",
                "sha256:998416ba6962ae7fbd6596850b80e17859a5753ba17c32284f67bfff33784181"
            ],
            "markers": "python_version >= '2.7' and python_version not in '3.0, 3.1, 3.2, 3.3'",
            "version": "==20.4"
        },
        "pexpect": {
            "hashes": [
                "sha256:0b48a55dcb3c05f3329815901ea4fc1537514d6ba867a152b581d69ae3710937",
                "sha256:fc65a43959d153d0114afe13997d439c22823a27cefceb5ff35c2178c6784c0c"
            ],
            "version": "==4.8.0"
        },
        "pipenv": {
            "hashes": [
                "sha256:56ad5f5cb48f1e58878e14525a6e3129d4306049cb76d2f6a3e95df0d5fc6330",
                "sha256:7df8e33a2387de6f537836f48ac6fcd94eda6ed9ba3d5e3fd52e35b5bc7ff49e",
                "sha256:a673e606e8452185e9817a987572b55360f4d28b50831ef3b42ac3cab3fee846"
            ],
            "index": "pypi",
            "version": "==2018.11.26"
        },
        "ptyprocess": {
            "hashes": [
                "sha256:923f299cc5ad920c68f2bc0bc98b75b9f838b93b599941a6b63ddbc2476394c0",
                "sha256:d7cc528d76e76342423ca640335bd3633420dc1366f258cb31d05e865ef5ca1f"
            ],
            "version": "==0.6.0"
        },
        "pyasn1": {
            "hashes": [
                "sha256:014c0e9976956a08139dc0712ae195324a75e142284d5f87f1a87ee1b068a359",
                "sha256:fec3e9d8e36808a28efb59b489e4528c10ad0f480e57dcc32b4de5c9d8c9fdf3",
                "sha256:99fcc3c8d804d1bc6d9a099921e39d827026409a58f2a720dcdb89374ea0c776",
                "sha256:03840c999ba71680a131cfaee6fab142e1ed9bbd9c693e285cc6aca0d555e576",
                "sha256:6e7545f1a61025a4e58bb336952c5061697da694db1cae97b116e9c46abcf7c8",
                "sha256:08c3c53b75eaa48d71cf8c710312316392ed40899cb34710d092e96745a358b7",
                "sha256:0458773cfe65b153891ac249bcf1b5f8f320b7c2ce462151f8fa74de8934becf",
                "sha256:39c7e2ec30515947ff4e87fb6f456dfc6e84857d34be479c9d4a4ba4bf46aa5d",
                "sha256:78fa6da68ed2727915c4767bb386ab32cdba863caa7dbe473eaae45f9959da86",
                "sha256:5c9414dcfede6e441f7e8f81b43b34e834731003427e5b09e4e00e3172a10f00",
                "sha256:7ab8a544af125fb704feadb008c99a88805126fb525280b2270bb25cc1d78a12",
                "sha256:aef77c9fb94a3ac588e87841208bdec464471d9871bd5050a287cc9a475cd0ba",
                "sha256:e89bf84b5437b532b0803ba5c9a5e054d21fec423a89952a74f87fa2c9b7bce2"
            ],
            "version": "==0.4.8"
        },
        "pyasn1-modules": {
            "hashes": [
                "sha256:426edb7a5e8879f1ec54a1864f16b882c2837bfd06eee62f2c982315ee2473ed",
                "sha256:f39edd8c4ecaa4556e989147ebf219227e2cd2e8a43c7e7fcb1f1c18c5fd6a3d",
                "sha256:cbac4bc38d117f2a49aeedec4407d23e8866ea4ac27ff2cf7fb3e5b570df19e0",
                "sha256:a99324196732f53093a84c4369c996713eb8c89d360a496b599fb1a9c47fc3eb",
                "sha256:15b7c67fabc7fc240d87fb9aabf999cf82311a6d6fb2c70d00d3d0604878c811",
                "sha256:b80486a6c77252ea3a3e9b1e360bc9cf28eaac41263d173c032581ad2f20fe45",
                "sha256:0fe1b68d1e486a1ed5473f1302bd991c1611d319bba158e98b106ff86e1d7199",
                "sha256:0845a5582f6a02bb3e1bde9ecfc4bfcae6ec3210dd270522fee602365430c3f8",
                "sha256:c29a5e5cc7a3f05926aff34e097e84f8589cd790ce0ed41b67aed6857b26aafd",
                "sha256:905f84c712230b2c592c19470d3ca8d552de726050d1d1716282a1f6146be65e",
                "sha256:a50b808ffeb97cb3601dd25981f6b016cbb3d31fbf57a8b8a87428e6158d0c74",
                "sha256:65cebbaffc913f4fe9e4808735c95ea22d7a7775646ab690518c056784bc21b4",
                "sha256:fe0644d9ab041506b62782e92b06b8c68cca799e1a9636ec398675459e031405"
            ],
            "version": "==0.2.8"
        },
        "pycparser": {
            "hashes": [
                "sha256:2d475327684562c3a96cc71adf7dc8c4f0565175cf86b6d7a404ff4c771f15f0",
                "sha256:7582ad22678f0fcd81102833f60ef8d0e57288b6b5fb00323d101be910e35705"
            ],
            "markers": "python_version >= '2.7' and python_version not in '3.0, 3.1, 3.2, 3.3'",
            "version": "==2.20"
        },
        "pyelftools": {
            "hashes": [
                "sha256:86ac6cee19f6c945e8dedf78c6ee74f1112bd14da5a658d8c9d4103aed5756a2",
                "sha256:cc0ea0de82b240a73ef4056fce44acbb4727dca7d66759371aff2bad457ed711"
            ],
            "version": "==0.26"
        },
        "pygithub": {
            "hashes": [
                "sha256:776befaddab9d8fddd525d52a6ca1ac228cf62b5b1e271836d766f4925e1452e",
                "sha256:8ad656bf79958e775ec59f7f5a3dbcbadac12147ae3dc42708b951064096af15"
            ],
<<<<<<< HEAD
            "markers": "python_version >= '3.5'",
            "version": "==1.52"
=======
            "version": "==1.53"
>>>>>>> f10e3fa2
        },
        "pyjwt": {
            "hashes": [
                "sha256:5c6eca3c2940464d106b99ba83b00c6add741c9becaec087fb7ccdefea71350e",
                "sha256:8d59a976fb773f3e6a39c85636357c4f0e242707394cadadd9814f5cbaa20e96"
            ],
            "version": "==1.7.1"
        },
        "pyparsing": {
            "hashes": [
                "sha256:c203ec8783bf771a155b207279b9bccb8dea02d8f0c9e5f8ead507bc3246ecc1",
                "sha256:ef9d7589ef3c200abe66653d3f1ab1033c3c419ae9b9bdb1240a85b024efc88b"
            ],
            "markers": "python_version >= '2.6' and python_version not in '3.0, 3.1, 3.2, 3.3'",
            "version": "==2.4.7"
        },
        "python-dateutil": {
            "hashes": [
                "sha256:73ebfe9dbf22e832286dafa60473e4cd239f8592f699aa5adaf10050e6e1823c",
                "sha256:75bb3f31ea686f1197762692a9ee6a7550b59fc6ca3a1f4b5d7e32fb98e2da2a"
            ],
            "markers": "python_version >= '2.7' and python_version not in '3.0, 3.1, 3.2, 3.3'",
            "version": "==2.8.1"
        },
        "python-gitlab": {
            "hashes": [
                "sha256:6461e0662cacceb795fb3ffd225391133cc11e0e760d0caf1c998c7ba955c771",
                "sha256:e240b5c371d9e98c46c980d878c3f03cd83f3da6cda01d533db27fa3e0dd474f"
            ],
            "markers": "python_full_version >= '3.6.0'",
            "version": "==2.4.0"
        },
        "python-json-logger": {
            "hashes": [
                "sha256:b7a31162f2a01965a5efb94453ce69230ed208468b0bbc7fdfc56e6d8df2e281"
            ],
            "markers": "python_version >= '2.7'",
            "version": "==0.1.11"
        },
        "python-string-utils": {
            "hashes": [
                "sha256:dcf9060b03f07647c0a603408dc8b03f807f3b54a05c6e19eb14460256fac0cb",
                "sha256:f1a88700baf99db1a9b6953f44181ad9ca56623c81e257e6009707e2e7851fa4"
            ],
            "markers": "python_version >= '3.5'",
            "version": "==1.0.0"
        },
        "pytz": {
            "hashes": [
                "sha256:a494d53b6d39c3c6e44c3bec237336e14305e4f29bbf800b599253057fbb79ed",
                "sha256:c35965d010ce31b23eeb663ed3cc8c906275d6be1a34393a1d73a41febf4a048"
            ],
            "version": "==2020.1"
        },
        "pyyaml": {
            "hashes": [
                "sha256:06a0d7ba600ce0b2d2fe2e78453a470b5a6e000a985dd4a4e54e436cc36b0e97",
                "sha256:240097ff019d7c70a4922b6869d8a86407758333f02203e0fc6ff79c5dcede76",
                "sha256:4f4b913ca1a7319b33cfb1369e91e50354d6f07a135f3b901aca02aa95940bd2",
                "sha256:69f00dca373f240f842b2931fb2c7e14ddbacd1397d57157a9b005a6a9942648",
                "sha256:73f099454b799e05e5ab51423c7bcf361c58d3206fa7b0d555426b1f4d9a3eaf",
                "sha256:74809a57b329d6cc0fdccee6318f44b9b8649961fa73144a98735b0aaf029f1f",
                "sha256:7739fc0fa8205b3ee8808aea45e968bc90082c10aef6ea95e855e10abf4a37b2",
                "sha256:95f71d2af0ff4227885f7a6605c37fd53d3a106fcab511b8860ecca9fcf400ee",
                "sha256:b8eac752c5e14d3eca0e6dd9199cd627518cb5ec06add0de9d32baeee6fe645d",
                "sha256:cc8955cfbfc7a115fa81d85284ee61147059a753344bc51098f3ccd69b0d7e0c",
                "sha256:d13155f591e6fcc1ec3b30685d50bf0711574e2c0dfffd7644babf8b5102ca1a"
            ],
            "index": "pypi",
            "version": "==5.3.1"
        },
        "requests": {
            "hashes": [
                "sha256:b3559a131db72c33ee969480840fff4bb6dd111de7dd27c8ee1f820f4f00231b",
                "sha256:fe75cc94a9443b9246fc7049224f75604b113c36acb93f87b80ed42c44cbb898"
            ],
            "index": "pypi",
            "version": "==2.24.0"
        },
        "requests-oauthlib": {
            "hashes": [
                "sha256:7f71572defaecd16372f9006f33c2ec8c077c3cfa6f5911a9a90202beb513f3d",
                "sha256:b4261601a71fd721a8bd6d7aa1cc1d6a8a93b4a9f5e96626f8e4d91e8beeaa6a",
                "sha256:fa6c47b933f01060936d87ae9327fead68768b69c6c9ea2109c48be30f2d4dbc"
            ],
            "version": "==1.3.0"
        },
        "rfc5424-logging-handler": {
            "hashes": [
                "sha256:9ae14073ef6d76d0c730ad6b6e3aeece841a6d413672d282876c0506dc097257",
                "sha256:eaba528e47fba3e2845d52d559885cbc27a37db42a9d265ea539b3b4452d3057"
            ],
            "version": "==1.4.3"
        },
        "rsa": {
            "hashes": [
                "sha256:109ea5a66744dd859bf16fe904b8d8b627adafb9408753161e766a92e7d681fa",
                "sha256:6166864e23d6b5195a5cfed6cd9fed0fe774e226d8f854fcb23b7bbef0350233"
            ],
            "markers": "python_version >= '3.5'",
            "version": "==4.6"
        },
        "ruamel.yaml": {
            "hashes": [
                "sha256:0962fd7999e064c4865f96fb1e23079075f4a2a14849bcdc5cdba53a24f9759b",
                "sha256:099c644a778bf72ffa00524f78dd0b6476bca94a1da344130f4bf3381ce5b954"
            ],
            "version": "==0.16.10"
        },
        "ruamel.yaml.clib": {
            "hashes": [
                "sha256:1e77424825caba5553bbade750cec2277ef130647d685c2b38f68bc03453bac6",
                "sha256:392b7c371312abf27fb549ec2d5e0092f7ef6e6c9f767bfb13e83cb903aca0fd",
                "sha256:4d55386129291b96483edcb93b381470f7cd69f97585829b048a3d758d31210a",
                "sha256:550168c02d8de52ee58c3d8a8193d5a8a9491a5e7b2462d27ac5bf63717574c9",
                "sha256:57933a6986a3036257ad7bf283529e7c19c2810ff24c86f4a0cfeb49d2099919",
                "sha256:615b0396a7fad02d1f9a0dcf9f01202bf9caefee6265198f252c865f4227fcc6",
                "sha256:77556a7aa190be9a2bd83b7ee075d3df5f3c5016d395613671487e79b082d784",
                "sha256:7aee724e1ff424757b5bd8f6c5bbdb033a570b2b4683b17ace4dbe61a99a657b",
                "sha256:8073c8b92b06b572e4057b583c3d01674ceaf32167801fe545a087d7a1e8bf52",
                "sha256:9c6d040d0396c28d3eaaa6cb20152cb3b2f15adf35a0304f4f40a3cf9f1d2448",
                "sha256:a0ff786d2a7dbe55f9544b3f6ebbcc495d7e730df92a08434604f6f470b899c5",
                "sha256:b1b7fcee6aedcdc7e62c3a73f238b3d080c7ba6650cd808bce8d7761ec484070",
                "sha256:b66832ea8077d9b3f6e311c4a53d06273db5dc2db6e8a908550f3c14d67e718c",
                "sha256:be018933c2f4ee7de55e7bd7d0d801b3dfb09d21dad0cce8a97995fd3e44be30",
                "sha256:d0d3ac228c9bbab08134b4004d748cf9f8743504875b3603b3afbb97e3472947",
                "sha256:d10e9dd744cf85c219bf747c75194b624cc7a94f0c80ead624b06bfa9f61d3bc",
                "sha256:ea4362548ee0cbc266949d8a441238d9ad3600ca9910c3fe4e82ee3a50706973",
                "sha256:ed5b3698a2bb241b7f5cbbe277eaa7fe48b07a58784fba4f75224fd066d253ad",
                "sha256:f9dcc1ae73f36e8059589b601e8e4776b9976effd76c21ad6a855a74318efd6e"
            ],
            "markers": "python_version < '3.9' and platform_python_implementation == 'CPython'",
            "version": "==0.2.0"
        },
        "semantic-version": {
            "hashes": [
                "sha256:45e4b32ee9d6d70ba5f440ec8cc5221074c7f4b0e8918bdab748cc37912440a9",
                "sha256:d2cb2de0558762934679b9a104e82eca7af448c9f4974d1f3eeccff651df8a54"
            ],
            "markers": "python_version >= '2.7' and python_version not in '3.0, 3.1, 3.2, 3.3'",
            "version": "==2.8.5"
        },
        "semver": {
            "hashes": [
                "sha256:21e80ca738975ed513cba859db0a0d2faca2380aef1962f48272ebf9a8a44bd4",
                "sha256:c0a4a9d1e45557297a722ee9bac3de2ec2ea79016b6ffcaca609b0bc62cf4276"
            ],
            "index": "pypi",
            "version": "==2.10.2"
        },
        "sentry-sdk": {
            "hashes": [
                "sha256:d359609e23ec9360b61e5ffdfa417e2f6bca281bfb869608c98c169c7e64acd5",
                "sha256:e12eb1c2c01cd9e9cfe70608dbda4ef451f37ef0b7cbb92e5d43f87c341d6334"
            ],
<<<<<<< HEAD
            "index": "pypi",
            "version": "==0.16.3"
=======
            "version": "==0.16.5"
>>>>>>> f10e3fa2
        },
        "six": {
            "hashes": [
                "sha256:30639c035cdb23534cd4aa2dd52c3bf48f06e5f4a941509c8bafd8ce11080259",
                "sha256:8b74bedcbbbaca38ff6d7491d76f2b06b3592611af620f8426e82dddb04a5ced"
            ],
            "markers": "python_version >= '2.7' and python_version not in '3.0, 3.1, 3.2, 3.3'",
            "version": "==1.15.0"
        },
        "smmap": {
            "hashes": [
                "sha256:54c44c197c819d5ef1991799a7e30b662d1e520f2ac75c9efbeb54a742214cf4",
                "sha256:9c98bbd1f9786d22f14b3d4126894d56befb835ec90cef151af566c7e19b5d24"
            ],
            "markers": "python_version >= '2.7' and python_version not in '3.0, 3.1, 3.2, 3.3'",
            "version": "==3.0.4"
        },
        "termcolor": {
            "hashes": [
                "sha256:1d6d69ce66211143803fbc56652b41d73b4a400a2891d7bf7a1cdf4c02de613b"
            ],
            "version": "==1.1.0"
        },
        "texttable": {
            "hashes": [
                "sha256:7dc282a5b22564fe0fdc1c771382d5dd9a54742047c61558e071c8cd595add86",
                "sha256:eff3703781fbc7750125f50e10f001195174f13825a92a45e9403037d539b4f4"
            ],
            "version": "==1.6.2"
        },
        "thamos": {
            "hashes": [
                "sha256:77fe3a4fe903d64df96908e5d5cb0fd0c5c611ce3cf1594564c3f5cadfbb04fa",
                "sha256:a6a77b2db59776aa13a09065ab3f46838206371163064b80ba5a90f82738bfcc"
            ],
            "index": "pypi",
            "version": "==0.11.1"
        },
        "thoth-analyzer": {
            "hashes": [
                "sha256:3f830334a3ba725cacf64ccc756e42f0c7946fd8038da6565cb2de569ea5c9c1",
                "sha256:8a29ce615e5feddd301a8c6656132268bede23d4187a5cfb60f790f80cd04dc1"
            ],
            "version": "==0.1.8"
        },
        "thoth-common": {
            "hashes": [
                "sha256:08f5942d54e85cce69067f6e4b3f07f079ef273b2b09ae8df711d8228ec56b2b",
                "sha256:7ee03535ccc369d822817c9ce62c7b3ffee37632fd10425d07f646012d7ee60d"
            ],
            "index": "pypi",
            "version": "==0.16.1"
        },
        "thoth-glyph": {
            "hashes": [
                "sha256:405faa22285bd9e5b1cf0ad561ab618fcc3948759be931f1199236034f94fbc4"
            ],
            "index": "pypi",
            "version": "==0.0.0"
        },
        "thoth-python": {
            "hashes": [
                "sha256:39a7f95ba52aa833096c07ecf2bbfe20b5b9e532f65acc07bdca6fd3df2403b6",
                "sha256:9fb2a87b1e00b8c824bd23e116fab08812e7238cf3915788ececfa295bfccc7c"
            ],
            "version": "==0.10.1"
        },
        "thoth-sourcemanagement": {
            "hashes": [
                "sha256:185ea638bef7f2b5982cfab3130933ab96754f2748361633c7dcc45577f60eec",
                "sha256:7a321be187c4f9f94b0f34ee464796a1446605da3f531532dfa6ff98de7e1ea0"
            ],
            "index": "pypi",
            "version": "==0.3.0"
        },
        "toml": {
            "hashes": [
                "sha256:926b612be1e5ce0634a2ca03470f95169cf16f939018233a670519cb4ac58b0f",
                "sha256:bda89d5935c2eac546d648028b9901107a595863cb36bae0c73ac804a9b4ce88"
            ],
            "index": "pypi",
            "version": "==0.10.1"
        },
        "typing-extensions": {
            "hashes": [
                "sha256:6e95524d8a547a91e08f404ae485bbb71962de46967e1b71a0cb89af24e761c5",
                "sha256:79ee589a3caca649a9bfd2a8de4709837400dfa00b6cc81962a1e6a1815969ae",
                "sha256:f8d2bd89d25bc39dabe7d23df520442fa1d8969b82544370e03d88b5a591c392"
            ],
            "markers": "python_version < '3.8'",
            "version": "==3.7.4.2"
        },
        "tzlocal": {
            "hashes": [
                "sha256:643c97c5294aedc737780a49d9df30889321cbe1204eac2c2ec6134035a92e44",
                "sha256:e2cb6c6b5b604af38597403e9852872d7f534962ae2954c7f35efcb1ccacf4a4"
            ],
            "version": "==2.1"
        },
        "urllib3": {
            "hashes": [
                "sha256:91056c15fa70756691db97756772bb1eb9678fa585d9184f24534b100dc60f4a",
                "sha256:e7983572181f5e1522d9c98453462384ee92a0be7fac5f1413a1e35c56cc0461"
            ],
            "markers": "python_version >= '2.7' and python_version not in '3.0, 3.1, 3.2, 3.3, 3.4' and python_version < '4'",
            "version": "==1.25.10"
        },
        "virtualenv": {
            "hashes": [
                "sha256:43add625c53c596d38f971a465553f6318decc39d98512bc100fa1b1e839c8dc",
                "sha256:e0305af10299a7fb0d69393d8f04cb2965dda9351140d11ac8db4e5e3970451b"
            ],
<<<<<<< HEAD
            "markers": "python_version >= '2.7' and python_version not in '3.0, 3.1, 3.2, 3.3'",
            "version": "==20.0.30"
=======
            "version": "==20.0.31"
>>>>>>> f10e3fa2
        },
        "virtualenv-clone": {
            "hashes": [
                "sha256:07e74418b7cc64f4fda987bf5bc71ebd59af27a7bc9e8a8ee9fd54b1f2390a27",
                "sha256:665e48dd54c84b98b71a657acb49104c54e7652bce9c1c4f6c6976ed4c827a29"
            ],
            "markers": "python_version >= '2.7' and python_version not in '3.0, 3.1, 3.2, 3.3'",
            "version": "==0.5.4"
        },
        "websocket-client": {
            "hashes": [
                "sha256:0fc45c961324d79c781bab301359d5a1b00b13ad1b10415a4780229ef71a5549",
                "sha256:d735b91d6d1692a6a181f2a8c9e0238e5f6373356f561bb9dc4c7af36f452010"
            ],
            "version": "==0.57.0"
        },
        "wrapt": {
            "hashes": [
                "sha256:b62ffa81fb85f4332a4f609cab4ac40709470da05643a082ec1eb88e6d9b97d7"
            ],
            "version": "==1.12.1"
        },
        "yarl": {
            "hashes": [
                "sha256:040b237f58ff7d800e6e0fd89c8439b841f777dd99b4a9cca04d6935564b9409",
                "sha256:17668ec6722b1b7a3a05cc0167659f6c95b436d25a36c2d52db0eca7d3f72593",
                "sha256:3a584b28086bc93c888a6c2aa5c92ed1ae20932f078c46509a66dce9ea5533f2",
                "sha256:4439be27e4eee76c7632c2427ca5e73703151b22cae23e64adb243a9c2f565d8",
                "sha256:48e918b05850fffb070a496d2b5f97fc31d15d94ca33d3d08a4f86e26d4e7c5d",
                "sha256:9102b59e8337f9874638fcfc9ac3734a0cfadb100e47d55c20d0dc6087fb4692",
                "sha256:9b930776c0ae0c691776f4d2891ebc5362af86f152dd0da463a6614074cb1b02",
                "sha256:b3b9ad80f8b68519cc3372a6ca85ae02cc5a8807723ac366b53c0f089db19e4a",
                "sha256:bc2f976c0e918659f723401c4f834deb8a8e7798a71be4382e024bcc3f7e23a8",
                "sha256:c22c75b5f394f3d47105045ea551e08a3e804dc7e01b37800ca35b58f856c3d6",
                "sha256:c52ce2883dc193824989a9b97a76ca86ecd1fa7955b14f87bf367a61b6232511",
                "sha256:ce584af5de8830d8701b8979b18fcf450cef9a382b1a3c8ef189bedc408faf1e",
                "sha256:da456eeec17fa8aa4594d9a9f27c0b1060b6a75f2419fe0c00609587b2695f4a",
                "sha256:db6db0f45d2c63ddb1a9d18d1b9b22f308e52c83638c26b422d520a815c4b3fb",
                "sha256:df89642981b94e7db5596818499c4b2219028f2a528c9c37cc1de45bf2fd3a3f",
                "sha256:f18d68f2be6bf0e89f1521af2b1bb46e66ab0018faafa81d70f358153170a317",
                "sha256:f379b7f83f23fe12823085cd6b906edc49df969eb99757f58ff382349a3303c6"
            ],
            "markers": "python_version >= '3.5'",
            "version": "==1.5.1"
        },
        "yaspin": {
            "hashes": [
                "sha256:97f4a08af09f14890cb7bad584327182716a758728bfd12ad73176e6955661da",
                "sha256:ff3e157a9b04a3f3ec0b30905fc2bfee921f55d87ad34a2e260ce0c2160d3b07"
            ],
            "markers": "python_version >= '2.7' and python_version not in '3.0, 3.1, 3.2, 3.3, 3.4'",
            "version": "==1.0.0"
        },
        "zipp": {
            "hashes": [
                "sha256:aa36550ff0c0b7ef7fa639055d797116ee891440eac1a56f378e2d3179e0320b",
                "sha256:c599e4d75c98f6798c509911d08a22e6c021d074469042177c8c86fb92eefd96"
            ],
            "markers": "python_version < '3.8'",
            "version": "==3.1.0"
        }
    },
    "develop": {
        "appdirs": {
            "hashes": [
                "sha256:7d5d0167b2b1ba821647616af46a749d1c653740dd0d2415100fe26e27afdf41",
                "sha256:a841dacd6b99318a741b166adb07e19ee71a274450e68237b4650ca1055ab128"
            ],
            "version": "==1.4.4"
        },
        "astroid": {
            "hashes": [
                "sha256:2f4078c2a41bf377eea06d71c9d2ba4eb8f6b1af2135bec27bbbb7d8f12bb703",
                "sha256:bc58d83eb610252fd8de6363e39d4f1d0619c894b0ed24603b881c02e64c7386"
            ],
            "markers": "python_version >= '3.5'",
            "version": "==2.4.2"
        },
        "attrs": {
            "hashes": [
                "sha256:08a96c641c3a74e44eb59afb61a24f2cb9f4d7188748e76ba4bb5edfa3cb7d1c",
                "sha256:f7b7ce16570fe9965acd6d30101a28f62fb4a7f9e926b3bbc9b61f8b04247e72"
            ],
            "markers": "python_version >= '2.7' and python_version not in '3.0, 3.1, 3.2, 3.3'",
            "version": "==19.3.0"
        },
        "certifi": {
            "hashes": [
                "sha256:5930595817496dd21bb8dc35dad090f1c2cd0adfaf21204bf6732ca5d8ee34d3",
                "sha256:8fc0819f1f30ba15bdb34cceffb9ef04d99f420f68eb75d901e9560b8749fc41"
            ],
            "version": "==2020.6.20"
        },
        "chardet": {
            "hashes": [
                "sha256:84ab92ed1c4d4f16916e05906b6b75a6c0fb5db821cc65e70cbd64a3e2a5eaae",
                "sha256:fc323ffcaeaed0e0a02bf4d117757b98aed530d9ed4531e3e15460124c106691"
            ],
            "version": "==3.0.4"
        },
        "coala": {
            "hashes": [
                "sha256:2029886b381451d7641e6a17af2c72a0a7909d9ce1a0ffef2ed4c1dfdc706134",
                "sha256:cd4beff47de084b22802b47a74b1027c96b68e0989cacb4a9c2a39b9a912bf0e"
            ],
            "index": "pypi",
            "version": "==0.11.0"
        },
        "coala-utils": {
            "hashes": [
                "sha256:e641611e00e055e5d0ef1640179540a2c5a1604dcc629d103acd979e7c75c549"
            ],
            "version": "==0.6.7"
        },
        "colorama": {
            "hashes": [
                "sha256:463f8483208e921368c9f306094eb6f725c6ca42b0f97e313cb5d5512459feda",
                "sha256:48eb22f4f8461b1df5734a074b57042430fb06e1d61bd1e11b078c0fe6d7a1f1"
            ],
            "version": "==0.3.9"
        },
        "colorlog": {
            "hashes": [
                "sha256:188a8f47b797fdf001891b5a55263789a2fda0ba7ba4c44f12741d0a8d5e9e03",
                "sha256:229cd0794a19d8f33b2b4a4b70e1225b6c010af96c2dc8615279abbc1bb3929a"
            ],
            "version": "==2.10.0"
        },
        "coverage": {
            "hashes": [
                "sha256:098a703d913be6fbd146a8c50cc76513d726b022d170e5e98dc56d958fd592fb",
                "sha256:16042dc7f8e632e0dcd5206a5095ebd18cb1d005f4c89694f7f8aafd96dd43a3",
                "sha256:1adb6be0dcef0cf9434619d3b892772fdb48e793300f9d762e480e043bd8e716",
                "sha256:27ca5a2bc04d68f0776f2cdcb8bbd508bbe430a7bf9c02315cd05fb1d86d0034",
                "sha256:28f42dc5172ebdc32622a2c3f7ead1b836cdbf253569ae5673f499e35db0bac3",
                "sha256:2fcc8b58953d74d199a1a4d633df8146f0ac36c4e720b4a1997e9b6327af43a8",
                "sha256:304fbe451698373dc6653772c72c5d5e883a4aadaf20343592a7abb2e643dae0",
                "sha256:30bc103587e0d3df9e52cd9da1dd915265a22fad0b72afe54daf840c984b564f",
                "sha256:40f70f81be4d34f8d491e55936904db5c527b0711b2a46513641a5729783c2e4",
                "sha256:4186fc95c9febeab5681bc3248553d5ec8c2999b8424d4fc3a39c9cba5796962",
                "sha256:46794c815e56f1431c66d81943fa90721bb858375fb36e5903697d5eef88627d",
                "sha256:4869ab1c1ed33953bb2433ce7b894a28d724b7aa76c19b11e2878034a4e4680b",
                "sha256:4f6428b55d2916a69f8d6453e48a505c07b2245653b0aa9f0dee38785939f5e4",
                "sha256:52f185ffd3291196dc1aae506b42e178a592b0b60a8610b108e6ad892cfc1bb3",
                "sha256:538f2fd5eb64366f37c97fdb3077d665fa946d2b6d95447622292f38407f9258",
                "sha256:64c4f340338c68c463f1b56e3f2f0423f7b17ba6c3febae80b81f0e093077f59",
                "sha256:675192fca634f0df69af3493a48224f211f8db4e84452b08d5fcebb9167adb01",
                "sha256:700997b77cfab016533b3e7dbc03b71d33ee4df1d79f2463a318ca0263fc29dd",
                "sha256:8505e614c983834239f865da2dd336dcf9d72776b951d5dfa5ac36b987726e1b",
                "sha256:962c44070c281d86398aeb8f64e1bf37816a4dfc6f4c0f114756b14fc575621d",
                "sha256:9e536783a5acee79a9b308be97d3952b662748c4037b6a24cbb339dc7ed8eb89",
                "sha256:9ea749fd447ce7fb1ac71f7616371f04054d969d412d37611716721931e36efd",
                "sha256:a34cb28e0747ea15e82d13e14de606747e9e484fb28d63c999483f5d5188e89b",
                "sha256:a3ee9c793ffefe2944d3a2bd928a0e436cd0ac2d9e3723152d6fd5398838ce7d",
                "sha256:aab75d99f3f2874733946a7648ce87a50019eb90baef931698f96b76b6769a46",
                "sha256:b1ed2bdb27b4c9fc87058a1cb751c4df8752002143ed393899edb82b131e0546",
                "sha256:b360d8fd88d2bad01cb953d81fd2edd4be539df7bfec41e8753fe9f4456a5082",
                "sha256:b8f58c7db64d8f27078cbf2a4391af6aa4e4767cc08b37555c4ae064b8558d9b",
                "sha256:c1bbb628ed5192124889b51204de27c575b3ffc05a5a91307e7640eff1d48da4",
                "sha256:c2ff24df02a125b7b346c4c9078c8936da06964cc2d276292c357d64378158f8",
                "sha256:c890728a93fffd0407d7d37c1e6083ff3f9f211c83b4316fae3778417eab9811",
                "sha256:c96472b8ca5dc135fb0aa62f79b033f02aa434fb03a8b190600a5ae4102df1fd",
                "sha256:ce7866f29d3025b5b34c2e944e66ebef0d92e4a4f2463f7266daa03a1332a651",
                "sha256:e26c993bd4b220429d4ec8c1468eca445a4064a61c74ca08da7429af9bc53bb0"
            ],
            "markers": "python_version >= '2.7' and python_version not in '3.0, 3.1, 3.2, 3.3, 3.4' and python_version < '4'",
            "version": "==5.2.1"
        },
        "dependency-management": {
            "hashes": [
                "sha256:5033e7e1b0d666827c7d5b8effdc350f936a0edcdf733d758de0bc0fed0ccffb",
                "sha256:f0c43082df3d47f6459fb89ea06edc800f183febb564a49fdb46d1bf4becaa60"
            ],
            "version": "==0.4.0"
        },
        "filenamebear": {
            "hashes": [
                "sha256:fb7a478431482b0bd981c7c0fd9592380aac0ef4e23a2197636f0aab67a5ebbe"
            ],
            "index": "pypi",
            "version": "==0.10.0"
        },
        "idna": {
            "hashes": [
                "sha256:b307872f855b18632ce0c21c5e45be78c0ea7ae4c15c828c20788b26921eb3f6",
                "sha256:b97d804b1e9b523befed77c48dacec60e6dcb0b5391d57af6a65a312a90648c0"
            ],
            "markers": "python_version >= '2.7' and python_version not in '3.0, 3.1, 3.2, 3.3'",
            "version": "==2.10"
        },
        "importlib-metadata": {
            "hashes": [
                "sha256:90bb658cdbbf6d1735b6341ce708fc7024a3e14e99ffdc5783edea9f9b077f83",
                "sha256:dc15b2969b4ce36305c51eebe62d418ac7791e9a157911d58bfb1f9ccd8e2070"
            ],
            "markers": "python_version < '3.8'",
            "version": "==1.7.0"
        },
        "iniconfig": {
            "hashes": [
                "sha256:80cf40c597eb564e86346103f609d74efce0f6b4d4f30ec8ce9e2c26411ba437",
                "sha256:e5f92f89355a67de0595932a6c6c02ab4afddc6fcdc0bfc5becd0d60884d3f69"
            ],
            "version": "==1.0.1"
        },
        "isort": {
            "hashes": [
                "sha256:54da7e92468955c4fceacd0c86bd0ec997b0e1ee80d97f67c35a78b719dccab1",
                "sha256:6e811fcb295968434526407adb8796944f1988c5b65e8139058f2014cbe100fd"
            ],
            "markers": "python_version >= '2.7' and python_version not in '3.0, 3.1, 3.2, 3.3'",
            "version": "==4.3.21"
        },
        "lazy-object-proxy": {
            "hashes": [
                "sha256:0c4b206227a8097f05c4dbdd323c50edf81f15db3b8dc064d08c62d37e1a504d",
                "sha256:194d092e6f246b906e8f70884e620e459fc54db3259e60cf69a4d66c3fda3449",
                "sha256:1be7e4c9f96948003609aa6c974ae59830a6baecc5376c25c92d7d697e684c08",
                "sha256:4677f594e474c91da97f489fea5b7daa17b5517190899cf213697e48d3902f5a",
                "sha256:48dab84ebd4831077b150572aec802f303117c8cc5c871e182447281ebf3ac50",
                "sha256:5541cada25cd173702dbd99f8e22434105456314462326f06dba3e180f203dfd",
                "sha256:59f79fef100b09564bc2df42ea2d8d21a64fdcda64979c0fa3db7bdaabaf6239",
                "sha256:8d859b89baf8ef7f8bc6b00aa20316483d67f0b1cbf422f5b4dc56701c8f2ffb",
                "sha256:9254f4358b9b541e3441b007a0ea0764b9d056afdeafc1a5569eee1cc6c1b9ea",
                "sha256:9651375199045a358eb6741df3e02a651e0330be090b3bc79f6d0de31a80ec3e",
                "sha256:97bb5884f6f1cdce0099f86b907aa41c970c3c672ac8b9c8352789e103cf3156",
                "sha256:9b15f3f4c0f35727d3a0fba4b770b3c4ebbb1fa907dbcc046a1d2799f3edd142",
                "sha256:a2238e9d1bb71a56cd710611a1614d1194dc10a175c1e08d75e1a7bcc250d442",
                "sha256:a6ae12d08c0bf9909ce12385803a543bfe99b95fe01e752536a60af2b7797c62",
                "sha256:ca0a928a3ddbc5725be2dd1cf895ec0a254798915fb3a36af0964a0a4149e3db",
                "sha256:cb2c7c57005a6804ab66f106ceb8482da55f5314b7fcb06551db1edae4ad1531",
                "sha256:d74bb8693bf9cf75ac3b47a54d716bbb1a92648d5f781fc799347cfc95952383",
                "sha256:d945239a5639b3ff35b70a88c5f2f491913eb94871780ebfabb2568bd58afc5a",
                "sha256:eba7011090323c1dadf18b3b689845fd96a61ba0a1dfbd7f24b921398affc357",
                "sha256:efa1909120ce98bbb3777e8b6f92237f5d5c8ea6758efea36a473e1d38f7d3e4",
                "sha256:f3900e8a5de27447acbf900b4750b0ddfd7ec1ea7fbaf11dfa911141bc522af0"
            ],
            "markers": "python_version >= '2.7' and python_version not in '3.0, 3.1, 3.2, 3.3'",
            "version": "==1.4.3"
        },
        "libclang-py3": {
            "hashes": [
                "sha256:e267c3450765a8645ab160b3aad6b3b9e5adcd471325f5e65cc20206a8265027"
            ],
            "version": "==3.4.0"
        },
        "mccabe": {
            "hashes": [
                "sha256:ab8a6258860da4b6677da4bd2fe5dc2c659cff31b3ee4f7f5d64e79735b80d42",
                "sha256:dd8d182285a0fe56bace7f45b5e7d1a6ebcbf524e8f3bd87eb0f125271b8831f"
            ],
            "version": "==0.6.1"
        },
        "more-itertools": {
            "hashes": [
                "sha256:68c70cc7167bdf5c7c9d8f6954a7837089c6a36bf565383919bb595efb8a17e5",
                "sha256:b78134b2063dd214000685165d81c154522c3ee0a1c0d4d113c80361c234c5a2"
            ],
            "markers": "python_version >= '3.5'",
            "version": "==8.4.0"
        },
        "packaging": {
            "hashes": [
                "sha256:4357f74f47b9c12db93624a82154e9b120fa8293699949152b22065d556079f8",
                "sha256:998416ba6962ae7fbd6596850b80e17859a5753ba17c32284f67bfff33784181"
            ],
            "markers": "python_version >= '2.7' and python_version not in '3.0, 3.1, 3.2, 3.3'",
            "version": "==20.4"
        },
        "pluggy": {
            "hashes": [
                "sha256:15b2acde666561e1298d71b523007ed7364de07029219b604cf808bfa1c765b0",
                "sha256:966c145cd83c96502c3c3868f50408687b38434af77734af1e9ca461a4081d2d"
            ],
            "markers": "python_version >= '2.7' and python_version not in '3.0, 3.1, 3.2, 3.3'",
            "version": "==0.13.1"
        },
        "py": {
            "hashes": [
                "sha256:366389d1db726cd2fcfc79732e75410e5fe4d31db13692115529d34069a043c2",
                "sha256:9ca6883ce56b4e8da7e79ac18787889fa5206c79dcc67fb065376cd2fe03f342"
            ],
            "markers": "python_version >= '2.7' and python_version not in '3.0, 3.1, 3.2, 3.3'",
            "version": "==1.9.0"
        },
        "pycodestyle": {
            "hashes": [
                "sha256:60c4e1c36f301ac539a550a29e9d16862069ec240472d86e5e71c4fc645829cb",
                "sha256:df81dc3293e0123e2e8d1f2aaf819600e4ae287d8b3af8b72181af50257e5d9a"
            ],
            "version": "==2.2"
        },
        "pycodestylebear": {
            "hashes": [
                "sha256:a54d54aa8b054f8540a367aedf5004494e01d3eed877f0691af397c2ef5c38c4"
            ],
            "index": "pypi",
            "version": "==0.10.0"
        },
        "pydocstyle": {
            "hashes": [
                "sha256:49e8c60ff4b7b4f192a5421819b1165deb6015bd7ddfb7709812937a391ca97b",
                "sha256:956b4950623a3e085d3d73462035231ac160c5f53a6e44967f9d879c2b0aad01"
            ],
            "version": "==1.1"
        },
        "pydocstylebear": {
            "hashes": [
                "sha256:022ebfaaf205e7d3958f4b7c47bdf96857dd9b318ffc218c3045a2839bbd24e2"
            ],
            "index": "pypi",
            "version": "==0.10.0"
        },
        "pygments": {
            "hashes": [
                "sha256:647344a061c249a3b74e230c739f434d7ea4d8b1d5f3721bc0f3558049b38f44",
                "sha256:ff7a40b4860b727ab48fad6360eb351cc1b33cbf9b15a0f689ca5353e9463324"
            ],
            "markers": "python_version >= '3.5'",
            "version": "==2.6.1"
        },
        "pylint": {
            "hashes": [
                "sha256:7dd78437f2d8d019717dbf287772d0b2dbdfd13fc016aa7faa08d67bccc46adc",
                "sha256:d0ece7d223fe422088b0e8f13fa0a1e8eb745ebffcb8ed53d3e95394b6101a1c"
            ],
            "index": "pypi",
            "version": "==2.5.3"
        },
        "pyparsing": {
            "hashes": [
                "sha256:c203ec8783bf771a155b207279b9bccb8dea02d8f0c9e5f8ead507bc3246ecc1",
                "sha256:ef9d7589ef3c200abe66653d3f1ab1033c3c419ae9b9bdb1240a85b024efc88b"
            ],
            "markers": "python_version >= '2.6' and python_version not in '3.0, 3.1, 3.2, 3.3'",
            "version": "==2.4.7"
        },
        "pyprint": {
            "hashes": [
                "sha256:c68976963bad16f15aa52e7734666012700c5dfbab604656867fa53ad7a2fe5d",
                "sha256:fa0e1c140b392b76f2028543fa70bae47900120282b119859cdde664d167b0e2"
            ],
            "version": "==0.2.6"
        },
        "pytest": {
            "hashes": [
                "sha256:85228d75db9f45e06e57ef9bf4429267f81ac7c0d742cc9ed63d09886a9fe6f4",
                "sha256:8b6007800c53fdacd5a5c192203f4e531eb2a1540ad9c752e052ec0f7143dbad"
            ],
            "index": "pypi",
            "version": "==6.0.1"
        },
        "pytest-cov": {
            "hashes": [
                "sha256:45ec2d5182f89a81fc3eb29e3d1ed3113b9e9a873bcddb2a71faaab066110191",
                "sha256:47bd0ce14056fdd79f93e1713f88fad7bdcc583dcd7783da86ef2f085a0bb88e"
            ],
            "index": "pypi",
            "version": "==2.10.1"
        },
        "pytest-timeout": {
            "hashes": [
                "sha256:20b3113cf6e4e80ce2d403b6fb56e9e1b871b510259206d40ff8d609f48bda76",
                "sha256:541d7aa19b9a6b4e475c759fd6073ef43d7cdc9a92d95644c260076eb257a063"
            ],
            "index": "pypi",
            "version": "==1.4.2"
        },
        "pyyaml": {
            "hashes": [
                "sha256:06a0d7ba600ce0b2d2fe2e78453a470b5a6e000a985dd4a4e54e436cc36b0e97",
                "sha256:240097ff019d7c70a4922b6869d8a86407758333f02203e0fc6ff79c5dcede76",
                "sha256:4f4b913ca1a7319b33cfb1369e91e50354d6f07a135f3b901aca02aa95940bd2",
                "sha256:69f00dca373f240f842b2931fb2c7e14ddbacd1397d57157a9b005a6a9942648",
                "sha256:73f099454b799e05e5ab51423c7bcf361c58d3206fa7b0d555426b1f4d9a3eaf",
                "sha256:74809a57b329d6cc0fdccee6318f44b9b8649961fa73144a98735b0aaf029f1f",
                "sha256:7739fc0fa8205b3ee8808aea45e968bc90082c10aef6ea95e855e10abf4a37b2",
                "sha256:95f71d2af0ff4227885f7a6605c37fd53d3a106fcab511b8860ecca9fcf400ee",
                "sha256:b8eac752c5e14d3eca0e6dd9199cd627518cb5ec06add0de9d32baeee6fe645d",
                "sha256:cc8955cfbfc7a115fa81d85284ee61147059a753344bc51098f3ccd69b0d7e0c",
                "sha256:d13155f591e6fcc1ec3b30685d50bf0711574e2c0dfffd7644babf8b5102ca1a"
            ],
            "index": "pypi",
            "version": "==5.3.1"
        },
        "requests": {
            "hashes": [
                "sha256:b3559a131db72c33ee969480840fff4bb6dd111de7dd27c8ee1f820f4f00231b",
                "sha256:fe75cc94a9443b9246fc7049224f75604b113c36acb93f87b80ed42c44cbb898"
            ],
            "index": "pypi",
            "version": "==2.24.0"
        },
        "sarge": {
            "hashes": [
                "sha256:da8cc90883f8e5ab4af0d746438f608662f5f2a35da2e858517927edefa134b0"
            ],
            "version": "==0.1.5.post0"
        },
        "six": {
            "hashes": [
                "sha256:30639c035cdb23534cd4aa2dd52c3bf48f06e5f4a941509c8bafd8ce11080259",
                "sha256:8b74bedcbbbaca38ff6d7491d76f2b06b3592611af620f8426e82dddb04a5ced"
            ],
            "markers": "python_version >= '2.7' and python_version not in '3.0, 3.1, 3.2, 3.3'",
            "version": "==1.15.0"
        },
        "termcolor": {
            "hashes": [
                "sha256:1d6d69ce66211143803fbc56652b41d73b4a400a2891d7bf7a1cdf4c02de613b"
            ],
            "version": "==1.1.0"
        },
        "toml": {
            "hashes": [
                "sha256:926b612be1e5ce0634a2ca03470f95169cf16f939018233a670519cb4ac58b0f",
                "sha256:bda89d5935c2eac546d648028b9901107a595863cb36bae0c73ac804a9b4ce88"
            ],
            "index": "pypi",
            "version": "==0.10.1"
        },
        "typed-ast": {
            "hashes": [
                "sha256:0666aa36131496aed8f7be0410ff974562ab7eeac11ef351def9ea6fa28f6355",
                "sha256:0c2c07682d61a629b68433afb159376e24e5b2fd4641d35424e462169c0a7919",
                "sha256:249862707802d40f7f29f6e1aad8d84b5aa9e44552d2cc17384b209f091276aa",
                "sha256:24995c843eb0ad11a4527b026b4dde3da70e1f2d8806c99b7b4a7cf491612652",
                "sha256:269151951236b0f9a6f04015a9004084a5ab0d5f19b57de779f908621e7d8b75",
                "sha256:4083861b0aa07990b619bd7ddc365eb7fa4b817e99cf5f8d9cf21a42780f6e01",
                "sha256:498b0f36cc7054c1fead3d7fc59d2150f4d5c6c56ba7fb150c013fbc683a8d2d",
                "sha256:4e3e5da80ccbebfff202a67bf900d081906c358ccc3d5e3c8aea42fdfdfd51c1",
                "sha256:6daac9731f172c2a22ade6ed0c00197ee7cc1221aa84cfdf9c31defeb059a907",
                "sha256:715ff2f2df46121071622063fc7543d9b1fd19ebfc4f5c8895af64a77a8c852c",
                "sha256:73d785a950fc82dd2a25897d525d003f6378d1cb23ab305578394694202a58c3",
                "sha256:8c8aaad94455178e3187ab22c8b01a3837f8ee50e09cf31f1ba129eb293ec30b",
                "sha256:8ce678dbaf790dbdb3eba24056d5364fb45944f33553dd5869b7580cdbb83614",
                "sha256:aaee9905aee35ba5905cfb3c62f3e83b3bec7b39413f0a7f19be4e547ea01ebb",
                "sha256:bcd3b13b56ea479b3650b82cabd6b5343a625b0ced5429e4ccad28a8973f301b",
                "sha256:c9e348e02e4d2b4a8b2eedb48210430658df6951fa484e59de33ff773fbd4b41",
                "sha256:d205b1b46085271b4e15f670058ce182bd1199e56b317bf2ec004b6a44f911f6",
                "sha256:d43943ef777f9a1c42bf4e552ba23ac77a6351de620aa9acf64ad54933ad4d34",
                "sha256:d5d33e9e7af3b34a40dc05f498939f0ebf187f07c385fd58d591c533ad8562fe",
                "sha256:fc0fea399acb12edbf8a628ba8d2312f583bdbdb3335635db062fa98cf71fca4",
                "sha256:fe460b922ec15dd205595c9b5b99e2f056fd98ae8f9f56b888e7a17dc2b757e7"
            ],
            "markers": "python_version < '3.8' and implementation_name == 'cpython'",
            "version": "==1.4.1"
        },
        "unidiff": {
            "hashes": [
                "sha256:6e7ff4be1a9cd8d72197cd15ec735260b8b95d6f9d3e6fdc8a37301b12af0b27",
                "sha256:9c9ab5fb96b6988b4cd5def6b275492442c04a570900d33aa6373105780025bc"
            ],
            "version": "==0.5.5"
        },
        "urllib3": {
            "hashes": [
                "sha256:91056c15fa70756691db97756772bb1eb9678fa585d9184f24534b100dc60f4a",
                "sha256:e7983572181f5e1522d9c98453462384ee92a0be7fac5f1413a1e35c56cc0461"
            ],
            "markers": "python_version >= '2.7' and python_version not in '3.0, 3.1, 3.2, 3.3, 3.4' and python_version < '4'",
            "version": "==1.25.10"
        },
        "wrapt": {
            "hashes": [
                "sha256:b62ffa81fb85f4332a4f609cab4ac40709470da05643a082ec1eb88e6d9b97d7"
            ],
            "version": "==1.12.1"
        },
        "yamllint": {
            "hashes": [
                "sha256:1c1fde0588308b6e01c27c750368bf47f44c5efade99d64dd5bce099862c97b9",
                "sha256:6d6cc4d6545aa40a0edc9039d63ce0828cd50d273c775e7df2092c9b28c15ed4"
            ],
            "version": "==1.6.1"
        },
        "yamllintbear": {
            "hashes": [
                "sha256:e435e676f1da0cdd3ed57803dcfdb77a1d297cfbacb9497c1f8085619c68577f"
            ],
            "index": "pypi",
            "version": "==0.10.0"
        },
        "zipp": {
            "hashes": [
                "sha256:aa36550ff0c0b7ef7fa639055d797116ee891440eac1a56f378e2d3179e0320b",
                "sha256:c599e4d75c98f6798c509911d08a22e6c021d074469042177c8c86fb92eefd96"
            ],
            "markers": "python_version < '3.8'",
            "version": "==3.1.0"
        }
    }
}<|MERGE_RESOLUTION|>--- conflicted
+++ resolved
@@ -519,12 +519,7 @@
                 "sha256:776befaddab9d8fddd525d52a6ca1ac228cf62b5b1e271836d766f4925e1452e",
                 "sha256:8ad656bf79958e775ec59f7f5a3dbcbadac12147ae3dc42708b951064096af15"
             ],
-<<<<<<< HEAD
-            "markers": "python_version >= '3.5'",
-            "version": "==1.52"
-=======
             "version": "==1.53"
->>>>>>> f10e3fa2
         },
         "pyjwt": {
             "hashes": [
@@ -680,12 +675,7 @@
                 "sha256:d359609e23ec9360b61e5ffdfa417e2f6bca281bfb869608c98c169c7e64acd5",
                 "sha256:e12eb1c2c01cd9e9cfe70608dbda4ef451f37ef0b7cbb92e5d43f87c341d6334"
             ],
-<<<<<<< HEAD
-            "index": "pypi",
-            "version": "==0.16.3"
-=======
             "version": "==0.16.5"
->>>>>>> f10e3fa2
         },
         "six": {
             "hashes": [
@@ -798,12 +788,7 @@
                 "sha256:43add625c53c596d38f971a465553f6318decc39d98512bc100fa1b1e839c8dc",
                 "sha256:e0305af10299a7fb0d69393d8f04cb2965dda9351140d11ac8db4e5e3970451b"
             ],
-<<<<<<< HEAD
-            "markers": "python_version >= '2.7' and python_version not in '3.0, 3.1, 3.2, 3.3'",
-            "version": "==20.0.30"
-=======
             "version": "==20.0.31"
->>>>>>> f10e3fa2
         },
         "virtualenv-clone": {
             "hashes": [
